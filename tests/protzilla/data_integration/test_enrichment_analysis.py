--- conflicted
+++ resolved
@@ -729,12 +729,8 @@
 
     current_out = go_analysis_offline(
         proteins=proteins_df,
-<<<<<<< HEAD
+        differential_expression_col="fold_change",
         protein_sets_path=data_folder_tests / "gene_sets.txt",
-=======
-        differential_expression_col="fold_change",
-        protein_sets_path=data_folder_tests / "protein_sets.txt",
->>>>>>> 2621af6d
         background_path=background_path,
         direction="down",
     )
