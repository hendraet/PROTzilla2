import numpy as np
import pandas as pd
import pytest

from protzilla.data_preprocessing.outlier_detection import (
    by_isolation_forest,
    by_isolation_forest_plot,
    by_local_outlier_factor,
    by_local_outlier_factor_plot,
    by_pca,
    by_pca_plot,
)
from tests.protzilla.data_preprocessing.test_peptide_preprocessing import (
    peptides_df,
    assert_peptide_filtering_matches_protein_filtering,
)



# TODO #21: implement actual tests for outlier detection


@pytest.fixture
def outlier_detection_df():
    outlier_detection_df = (
        ["Sample1", "Protein1", "Gene1", 5],
        ["Sample1", "Protein2", "Gene2", 2],
        ["Sample1", "Protein3", "Gene3", 4],
        ["Sample2", "Protein1", "Gene1", 1],
        ["Sample2", "Protein2", "Gene2", 3],
        ["Sample2", "Protein3", "Gene3", 2],
        ["Sample3", "Protein1", "Gene1", 100],
        ["Sample3", "Protein2", "Gene2", 50],
        ["Sample3", "Protein3", "Gene3", 80],
    )

    outlier_detection_df = pd.DataFrame(
        data=outlier_detection_df,
        columns=["Sample", "Protein ID", "Gene", "Intensity"],
    )

    return outlier_detection_df


@pytest.fixture
def outlier_detection_df_with_nan():
    outlier_detection_df = (
        ["Sample1", "Protein1", "Gene1", np.nan],
        ["Sample1", "Protein2", "Gene2", 2],
        ["Sample1", "Protein3", "Gene3", np.nan],
        ["Sample2", "Protein1", "Gene1", np.nan],
        ["Sample2", "Protein2", "Gene2", 3],
        ["Sample2", "Protein3", "Gene3", 2],
        ["Sample3", "Protein1", "Gene1", 100],
        ["Sample3", "Protein2", "Gene2", np.nan],
        ["Sample3", "Protein3", "Gene3", 80],
    )

    outlier_detection_df = pd.DataFrame(
        data=outlier_detection_df,
        columns=["Sample", "Protein ID", "Gene", "Intensity"],
    )

    return outlier_detection_df


<<<<<<< HEAD
def test_outlier_detection_with_isolation_forest(show_figures, outlier_detection_df):
    method_inputs = {
        "protein_df": outlier_detection_df,
        "n_estimators": 50,
        "n_jobs": -1,
    }
    method_outputs = by_isolation_forest(**method_inputs)
    fig = by_isolation_forest_plot(method_inputs, method_outputs)[0]
=======
def test_outlier_detection_with_isolation_forest(
    show_figures, outlier_detection_df, peptides_df
):
    result_df, result_peptide_df, dropouts = by_isolation_forest(
        outlier_detection_df, peptides_df, 50, -1
    )
    fig = by_isolation_forest_plot(outlier_detection_df, result_df, dropouts)[0]
>>>>>>> 6f12a762
    if show_figures:
        fig.show()

    assert_peptide_filtering_matches_protein_filtering(
        result_df, peptides_df, result_peptide_df, "Sample"
    )


def test_outlier_detection_with_isolation_forest_and_nan(outlier_detection_df_with_nan):
<<<<<<< HEAD
    method_inputs = {
        "protein_df": outlier_detection_df_with_nan,
        "n_estimators": 50,
        "n_jobs": -1,
    }
    methtod_outputs = by_isolation_forest(**method_inputs)
=======
    _, _, current_out = by_isolation_forest(outlier_detection_df_with_nan, None, 50, -1)
>>>>>>> 6f12a762

    assert "messages" in methtod_outputs
    assert "NaN values" in methtod_outputs["messages"][0]["msg"]


<<<<<<< HEAD
def test_outlier_detection_by_local_outlier_factor(show_figures, outlier_detection_df):
    method_inputs = {
        "protein_df": outlier_detection_df,
        "number_of_neighbors": 35,
        "n_jobs": -1,
    }
    method_outputs = by_local_outlier_factor(**method_inputs)
    fig = by_local_outlier_factor_plot(method_inputs, method_outputs)[0]
=======
def test_outlier_detection_by_local_outlier_factor(
    show_figures, outlier_detection_df, peptides_df
):
    result_df, result_peptide_df, dropouts = by_local_outlier_factor(
        outlier_detection_df, peptides_df, 35, -1
    )
    fig = by_local_outlier_factor_plot(outlier_detection_df, result_df, dropouts)[0]
>>>>>>> 6f12a762
    if show_figures:
        fig.show()

    assert_peptide_filtering_matches_protein_filtering(
        result_df, peptides_df, result_peptide_df, "Sample"
    )


def test_outlier_detection_by_local_outlier_factor_and_nan(
    outlier_detection_df_with_nan,
):
<<<<<<< HEAD
    method_inputs = {
        "protein_df": outlier_detection_df_with_nan,
        "number_of_neighbors": 35,
        "n_jobs": -1,
    }
    method_outputs = by_local_outlier_factor(**method_inputs)
=======
    _, _, current_out = by_local_outlier_factor(
        outlier_detection_df_with_nan, None, 35, -1
    )
>>>>>>> 6f12a762

    assert "messages" in method_outputs
    assert "NaN values" in method_outputs["messages"][0]["msg"]


<<<<<<< HEAD
def test_outlier_detection_with_pca(show_figures, outlier_detection_df):
    method_inputs = {
        "protein_df": outlier_detection_df,
        "threshold": 2,
        "number_of_components": 3,
    }
    method_outputs = by_pca(**method_inputs)
    fig = by_pca_plot(method_inputs, method_outputs)[0]
=======
def test_outlier_detection_with_pca(show_figures, outlier_detection_df, peptides_df):
    result_df, result_peptides_df, dropouts = by_pca(
        outlier_detection_df, peptides_df, 2, 3
    )
    fig = by_pca_plot(outlier_detection_df, result_df, dropouts)[0]
>>>>>>> 6f12a762
    if show_figures:
        fig.show()

    assert_peptide_filtering_matches_protein_filtering(
        result_df, peptides_df, result_peptides_df, "Sample"
    )


def test_outlier_detection_with_pca_and_nan(outlier_detection_df_with_nan):
<<<<<<< HEAD
    method_inputs = {
        "protein_df": outlier_detection_df_with_nan,
        "threshold": 2,
        "number_of_components": 3,
    }
    method_outputs = by_pca(**method_inputs)

    assert "messages" in method_outputs
    assert "NaN values" in method_outputs["messages"][0]["msg"]
=======
    _, _, current_out = by_pca(outlier_detection_df_with_nan, None, 2, 3)

    assert "messages" in current_out
    assert "NaN values" in current_out["messages"][0]["msg"]
>>>>>>> 6f12a762
<|MERGE_RESOLUTION|>--- conflicted
+++ resolved
@@ -14,8 +14,6 @@
     peptides_df,
     assert_peptide_filtering_matches_protein_filtering,
 )
-
-
 
 # TODO #21: implement actual tests for outlier detection
 
@@ -64,120 +62,83 @@
     return outlier_detection_df
 
 
-<<<<<<< HEAD
-def test_outlier_detection_with_isolation_forest(show_figures, outlier_detection_df):
+def test_outlier_detection_with_isolation_forest(show_figures, outlier_detection_df, peptides_df):
     method_inputs = {
         "protein_df": outlier_detection_df,
+        "peptide_df": peptides_df,
         "n_estimators": 50,
         "n_jobs": -1,
     }
     method_outputs = by_isolation_forest(**method_inputs)
     fig = by_isolation_forest_plot(method_inputs, method_outputs)[0]
-=======
-def test_outlier_detection_with_isolation_forest(
-    show_figures, outlier_detection_df, peptides_df
-):
-    result_df, result_peptide_df, dropouts = by_isolation_forest(
-        outlier_detection_df, peptides_df, 50, -1
-    )
-    fig = by_isolation_forest_plot(outlier_detection_df, result_df, dropouts)[0]
->>>>>>> 6f12a762
     if show_figures:
         fig.show()
 
     assert_peptide_filtering_matches_protein_filtering(
-        result_df, peptides_df, result_peptide_df, "Sample"
+        method_outputs["protein_df"], peptides_df, method_outputs["peptides_df"], "Sample"
     )
 
 
 def test_outlier_detection_with_isolation_forest_and_nan(outlier_detection_df_with_nan):
-<<<<<<< HEAD
     method_inputs = {
         "protein_df": outlier_detection_df_with_nan,
         "n_estimators": 50,
         "n_jobs": -1,
     }
     methtod_outputs = by_isolation_forest(**method_inputs)
-=======
-    _, _, current_out = by_isolation_forest(outlier_detection_df_with_nan, None, 50, -1)
->>>>>>> 6f12a762
 
     assert "messages" in methtod_outputs
     assert "NaN values" in methtod_outputs["messages"][0]["msg"]
 
 
-<<<<<<< HEAD
-def test_outlier_detection_by_local_outlier_factor(show_figures, outlier_detection_df):
+def test_outlier_detection_by_local_outlier_factor(show_figures, outlier_detection_df, peptides_df):
     method_inputs = {
         "protein_df": outlier_detection_df,
+        "peptide_df": peptides_df,
         "number_of_neighbors": 35,
         "n_jobs": -1,
     }
     method_outputs = by_local_outlier_factor(**method_inputs)
     fig = by_local_outlier_factor_plot(method_inputs, method_outputs)[0]
-=======
-def test_outlier_detection_by_local_outlier_factor(
-    show_figures, outlier_detection_df, peptides_df
-):
-    result_df, result_peptide_df, dropouts = by_local_outlier_factor(
-        outlier_detection_df, peptides_df, 35, -1
-    )
-    fig = by_local_outlier_factor_plot(outlier_detection_df, result_df, dropouts)[0]
->>>>>>> 6f12a762
     if show_figures:
         fig.show()
-
-    assert_peptide_filtering_matches_protein_filtering(
-        result_df, peptides_df, result_peptide_df, "Sample"
-    )
+        assert_peptide_filtering_matches_protein_filtering(
+            method_outputs["protein_df"], peptides_df, method_outputs["peptide_df"], "Sample"
+        )
 
 
 def test_outlier_detection_by_local_outlier_factor_and_nan(
     outlier_detection_df_with_nan,
 ):
-<<<<<<< HEAD
     method_inputs = {
         "protein_df": outlier_detection_df_with_nan,
         "number_of_neighbors": 35,
         "n_jobs": -1,
     }
     method_outputs = by_local_outlier_factor(**method_inputs)
-=======
-    _, _, current_out = by_local_outlier_factor(
-        outlier_detection_df_with_nan, None, 35, -1
-    )
->>>>>>> 6f12a762
 
     assert "messages" in method_outputs
     assert "NaN values" in method_outputs["messages"][0]["msg"]
 
 
-<<<<<<< HEAD
-def test_outlier_detection_with_pca(show_figures, outlier_detection_df):
+def test_outlier_detection_with_pca(show_figures, outlier_detection_df, peptides_df):
     method_inputs = {
         "protein_df": outlier_detection_df,
+        "peptide_df": peptides_df,
         "threshold": 2,
         "number_of_components": 3,
     }
     method_outputs = by_pca(**method_inputs)
     fig = by_pca_plot(method_inputs, method_outputs)[0]
-=======
-def test_outlier_detection_with_pca(show_figures, outlier_detection_df, peptides_df):
-    result_df, result_peptides_df, dropouts = by_pca(
-        outlier_detection_df, peptides_df, 2, 3
-    )
-    fig = by_pca_plot(outlier_detection_df, result_df, dropouts)[0]
->>>>>>> 6f12a762
     if show_figures:
         fig.show()
 
     assert_peptide_filtering_matches_protein_filtering(
-        result_df, peptides_df, result_peptides_df, "Sample"
+            method_outputs["protein_df"], peptides_df, method_outputs["peptide_df"], "Sample"
     )
 
 
 def test_outlier_detection_with_pca_and_nan(outlier_detection_df_with_nan):
-<<<<<<< HEAD
     method_inputs = {
         "protein_df": outlier_detection_df_with_nan,
         "threshold": 2,
@@ -186,10 +147,4 @@
     method_outputs = by_pca(**method_inputs)
 
     assert "messages" in method_outputs
-    assert "NaN values" in method_outputs["messages"][0]["msg"]
-=======
-    _, _, current_out = by_pca(outlier_detection_df_with_nan, None, 2, 3)
-
-    assert "messages" in current_out
-    assert "NaN values" in current_out["messages"][0]["msg"]
->>>>>>> 6f12a762
+    assert "NaN values" in method_outputs["messages"][0]["msg"]