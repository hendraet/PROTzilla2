import numpy as np
import pandas as pd
import pytest

from protzilla.constants.paths import TEST_DATA_PATH
from protzilla.data_preprocessing.peptide_filter import by_pep_value, by_pep_value_plot
from protzilla.importing import peptide_import


@pytest.fixture
def leftover_peptide_df():
    # sample, protein id, sequence, intensity, pep
    leftover_peptide_protein_list = (
        ["Sample01", "Q13748;Q6PEY2;Q9NY65;Q9NY65-2", "EDLAALEK", np.NAN, 0.037779],
        ["Sample02", "Q13748;Q6PEY2;Q9NY65;Q9NY65-2", "EDLAALEK", np.NAN, 0.037779],
        ["Sample03", "Q13748;Q6PEY2;Q9NY65;Q9NY65-2", "EDLAALEK", 6923600.0, 0.037779],
        ["Sample04", "Q13748;Q6PEY2;Q9NY65;Q9NY65-2", "EDLAALEK", np.NAN, 0.037779],
        ["Sample05", "Q13748;Q6PEY2;Q9NY65;Q9NY65-2", "EDLAALEK", 37440000.0, 0.037779],
    )

    peptide_df = pd.DataFrame(
        data=leftover_peptide_protein_list,
        columns=["Sample", "Protein ID", "Sequence", "Intensity", "PEP"],
    )
    peptide_df.sort_values(by=["Sample", "Protein ID"], ignore_index=True, inplace=True)
    return peptide_df


@pytest.fixture
def filtered_peptides_list():
    return ["AAQSTAMNR"]


def test_pep_filter(show_figures, leftover_peptide_df, filtered_peptides_list):
<<<<<<< HEAD
    import_outputs = peptide_import.peptide_import(
        file_path=f"{TEST_DATA_PATH}/peptides-vsmall.txt",
=======
    _, import_out = peptide_import.peptide_import(
        ms_df=None,
        file_path=f"{TEST_DATA_PATH}/peptides/peptides-vsmall.txt",
>>>>>>> 3bf6a7d3
        intensity_name="Intensity",
    )

    method_inputs = {
        "protein_df": None,
        "peptide_df": import_outputs["peptide_df"],
        "threshold": 0.0014,
    }
    method_outputs = by_pep_value(**method_inputs)

    fig = by_pep_value_plot(method_inputs, method_outputs, "Pie chart")[0]
    if show_figures:
        fig.show()

    pd.testing.assert_frame_equal(method_outputs["peptide_df"], leftover_peptide_df)
    assert method_outputs["filtered_peptides"] == filtered_peptides_list<|MERGE_RESOLUTION|>--- conflicted
+++ resolved
@@ -32,14 +32,8 @@
 
 
 def test_pep_filter(show_figures, leftover_peptide_df, filtered_peptides_list):
-<<<<<<< HEAD
     import_outputs = peptide_import.peptide_import(
-        file_path=f"{TEST_DATA_PATH}/peptides-vsmall.txt",
-=======
-    _, import_out = peptide_import.peptide_import(
-        ms_df=None,
         file_path=f"{TEST_DATA_PATH}/peptides/peptides-vsmall.txt",
->>>>>>> 3bf6a7d3
         intensity_name="Intensity",
     )
 
