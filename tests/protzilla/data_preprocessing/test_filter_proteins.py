import numpy as np
import pandas as pd
import pytest

from protzilla.data_preprocessing.filter_proteins import (
<<<<<<< HEAD
    by_low_frequency,
    by_low_frequency_plot,
=======
>>>>>>> 92c796f1
    by_samples_missing,
    by_samples_missing_plot,
)


@pytest.fixture
def filter_proteins_df():
    filter_proteins_df = pd.DataFrame(
        (
            ["Sample2", "Protein2", "Gene2", 1],
            ["Sample4", "Protein4", "Gene4", 1],
            ["Sample1", "Protein1", "Gene1", np.nan],
            ["Sample3", "Protein3", "Gene3", 1],
            ["Sample1", "Protein2", "Gene2", 1],
            ["Sample1", "Protein3", "Gene3", 1],
            ["Sample2", "Protein1", "Gene1", np.nan],
            ["Sample2", "Protein3", "Gene3", 1],
            ["Sample3", "Protein1", "Gene1", np.nan],
            ["Sample3", "Protein2", "Gene2", 1],
            ["Sample4", "Protein2", "Gene2", np.nan],
            ["Sample4", "Protein3", "Gene3", 1],
            ["Sample1", "Protein4", "Gene4", np.nan],
            ["Sample2", "Protein4", "Gene4", 1],
            ["Sample3", "Protein4", "Gene4", np.nan],
            ["Sample4", "Protein1", "Gene1", 1],
        ),
        columns=["Sample", "Protein ID", "Gene", "Intensity"],
    )

    filter_proteins_df.sort_values(
        by=["Sample", "Protein ID"], ignore_index=True, inplace=True
    )

    return filter_proteins_df


@pytest.fixture
<<<<<<< HEAD
def filter_proteins_by_perentage_df():
=======
def filter_proteins_by_samples_missing_df():
>>>>>>> 92c796f1
    df = pd.DataFrame(
        (
            ["Sample1", "Protein1", "Gene1", 1],
            ["Sample1", "Protein2", "Gene1", np.nan],
            ["Sample1", "Protein3", "Gene1", np.nan],
            ["Sample1", "Protein4", "Gene1", np.nan],
            ["Sample1", "Protein5", "Gene1", np.nan],
            ["Sample2", "Protein1", "Gene1", 1],
            ["Sample2", "Protein2", "Gene1", 1],
            ["Sample2", "Protein3", "Gene1", np.nan],
            ["Sample2", "Protein4", "Gene1", np.nan],
            ["Sample2", "Protein5", "Gene1", np.nan],
            ["Sample3", "Protein1", "Gene1", 1],
            ["Sample3", "Protein2", "Gene1", 1],
            ["Sample3", "Protein3", "Gene1", 1],
            ["Sample3", "Protein4", "Gene1", np.nan],
            ["Sample3", "Protein5", "Gene1", np.nan],
            ["Sample4", "Protein1", "Gene1", 1],
            ["Sample4", "Protein2", "Gene1", 1],
            ["Sample4", "Protein3", "Gene1", 1],
            ["Sample4", "Protein4", "Gene1", 1],
            ["Sample4", "Protein5", "Gene1", np.nan],
        ),
        columns=["Sample", "Protein ID", "Gene", "Intensity"],
    )

    return df
<<<<<<< HEAD


def test_filter_proteins_by_low_frequency(filter_proteins_df, show_figures):
    result_df, dropouts = by_low_frequency(filter_proteins_df, threshold=0.6)
    list_proteins_excluded = dropouts["filtered_proteins"]
=======
>>>>>>> 92c796f1


def test_filter_proteins_by_missing_samples(
    filter_proteins_by_samples_missing_df, show_figures
):
    result_df, method_output = by_samples_missing(
        filter_proteins_by_samples_missing_df, percentage=1.0
    )

    fig = by_samples_missing_plot(
        filter_proteins_df, result_df, method_output, "Pie chart"
    )[0]
    if show_figures:
        fig.show()
    assert method_output["filtered_proteins"] == [
        "Protein2",
        "Protein3",
        "Protein4",
<<<<<<< HEAD
    ] == list_proteins_excluded, f"excluded proteins do not match \
            Protein1 and Protein4, but are {list_proteins_excluded}"


def test_filter_proteins_by_missing_samples(
    filter_proteins_by_perentage_df, show_figures
):
    result_df, method_output = by_samples_missing(
        filter_proteins_by_perentage_df, percentage=1.0
    )

    fig = by_samples_missing_plot(
        filter_proteins_df, result_df, method_output, "Pie chart"
    )[0]
    if show_figures:
        fig.show()
    assert method_output["filtered_proteins"] == [
        "Protein2",
        "Protein3",
        "Protein4",
=======
>>>>>>> 92c796f1
        "Protein5",
    ]

    result_df, method_output = by_samples_missing(
<<<<<<< HEAD
        filter_proteins_by_perentage_df, percentage=0.5
=======
        filter_proteins_by_samples_missing_df, percentage=0.5
>>>>>>> 92c796f1
    )
    method_output["filtered_proteins"]

    assert method_output["filtered_proteins"] == ["Protein4", "Protein5"]

    result_df, method_output = by_samples_missing(
<<<<<<< HEAD
        filter_proteins_by_perentage_df, percentage=0.0
=======
        filter_proteins_by_samples_missing_df, percentage=0.0
>>>>>>> 92c796f1
    )
    method_output["filtered_proteins"]

    assert method_output["filtered_proteins"] == []<|MERGE_RESOLUTION|>--- conflicted
+++ resolved
@@ -3,11 +3,6 @@
 import pytest
 
 from protzilla.data_preprocessing.filter_proteins import (
-<<<<<<< HEAD
-    by_low_frequency,
-    by_low_frequency_plot,
-=======
->>>>>>> 92c796f1
     by_samples_missing,
     by_samples_missing_plot,
 )
@@ -45,11 +40,7 @@
 
 
 @pytest.fixture
-<<<<<<< HEAD
-def filter_proteins_by_perentage_df():
-=======
 def filter_proteins_by_samples_missing_df():
->>>>>>> 92c796f1
     df = pd.DataFrame(
         (
             ["Sample1", "Protein1", "Gene1", 1],
@@ -77,14 +68,6 @@
     )
 
     return df
-<<<<<<< HEAD
-
-
-def test_filter_proteins_by_low_frequency(filter_proteins_df, show_figures):
-    result_df, dropouts = by_low_frequency(filter_proteins_df, threshold=0.6)
-    list_proteins_excluded = dropouts["filtered_proteins"]
-=======
->>>>>>> 92c796f1
 
 
 def test_filter_proteins_by_missing_samples(
@@ -103,49 +86,18 @@
         "Protein2",
         "Protein3",
         "Protein4",
-<<<<<<< HEAD
-    ] == list_proteins_excluded, f"excluded proteins do not match \
-            Protein1 and Protein4, but are {list_proteins_excluded}"
-
-
-def test_filter_proteins_by_missing_samples(
-    filter_proteins_by_perentage_df, show_figures
-):
-    result_df, method_output = by_samples_missing(
-        filter_proteins_by_perentage_df, percentage=1.0
-    )
-
-    fig = by_samples_missing_plot(
-        filter_proteins_df, result_df, method_output, "Pie chart"
-    )[0]
-    if show_figures:
-        fig.show()
-    assert method_output["filtered_proteins"] == [
-        "Protein2",
-        "Protein3",
-        "Protein4",
-=======
->>>>>>> 92c796f1
         "Protein5",
     ]
 
     result_df, method_output = by_samples_missing(
-<<<<<<< HEAD
-        filter_proteins_by_perentage_df, percentage=0.5
-=======
         filter_proteins_by_samples_missing_df, percentage=0.5
->>>>>>> 92c796f1
     )
     method_output["filtered_proteins"]
 
     assert method_output["filtered_proteins"] == ["Protein4", "Protein5"]
 
     result_df, method_output = by_samples_missing(
-<<<<<<< HEAD
-        filter_proteins_by_perentage_df, percentage=0.0
-=======
         filter_proteins_by_samples_missing_df, percentage=0.0
->>>>>>> 92c796f1
     )
     method_output["filtered_proteins"]
 
