import logging

import numpy as np
import pandas as pd
import pytest

from protzilla.constants.paths import TEST_DATA_PATH
from protzilla.importing import peptide_import


def peptide_df(intensity_name):
    # sample, protein id, sequence, intensity, pep
    peptide_protein_list = (
        ["Sample01", "P46459;P46459-2", "AAQSTAMNR", 0.0013764],
        ["Sample02", "P46459;P46459-2", "AAQSTAMNR", 0.0013764],
        ["Sample03", "P46459;P46459-2", "AAQSTAMNR", 0.0013764],
        ["Sample04", "P46459;P46459-2", "AAQSTAMNR", 0.0013764],
        ["Sample05", "P46459;P46459-2", "AAQSTAMNR", 0.0013764],
        ["Sample01", "Q13748;Q6PEY2;Q9NY65;Q9NY65-2", "EDLAALEK", 0.037779],
        ["Sample02", "Q13748;Q6PEY2;Q9NY65;Q9NY65-2", "EDLAALEK", 0.037779],
        ["Sample03", "Q13748;Q6PEY2;Q9NY65;Q9NY65-2", "EDLAALEK", 0.037779],
        ["Sample04", "Q13748;Q6PEY2;Q9NY65;Q9NY65-2", "EDLAALEK", 0.037779],
        ["Sample05", "Q13748;Q6PEY2;Q9NY65;Q9NY65-2", "EDLAALEK", 0.037779],
    )

    peptide_df = pd.DataFrame(
        data=peptide_protein_list, columns=["Sample", "Protein ID", "Sequence", "PEP"]
    )

    intensity_name_to_intensities = {
        "LFQ intensity": [
            np.NAN,
            np.NAN,
            253840.0,
            1371200.0,
            3048300.0,
            3957900.0,
            np.NAN,
            8533900.0,
            np.NAN,
            6923600.0,
        ],
        "Intensity": [
            253840.0,
            1371200.0,
            3048300.0,
            np.NAN,
            np.NAN,
            np.NAN,
            np.NAN,
            6923600.0,
            np.NAN,
            37440000.0,
        ],
    }

    peptide_df[intensity_name] = intensity_name_to_intensities[intensity_name]
    peptide_df = peptide_df[["Sample", "Protein ID", "Sequence", intensity_name, "PEP"]]
    peptide_df.sort_values(by=["Sample", "Protein ID"], ignore_index=True, inplace=True)

    return peptide_df


def evidence_df(intensity_name):
    # sample, protein id, sequence, intensity, pep
    peptide_protein_list = (
        [
            "AD01_C1_INSOLUBLE_02",
            "P36578",
            "AAAAAAALQAK",
            1362600,
            "Unmodified",
            "_AAAAAAALQAK_",
            None,
            0.05224,
            "AD01_BA39-Cohort1_INSOLUBLE_02",
        ],
        [
            "AD06_C1_INSOLUBLE_01",
            "P36578",
            "AAAAAAALQAK",
            5739600,
            "Unmodified",
            "_AAAAAAALQAK_",
            None,
            0.01578,
            "AD06_BA39-Cohort1_INSOLUBLE_01",
        ],
        [
            "CTR17_C2_INSOLUBLE_01",
            "O75822-2;O75822-3;O75822",
            "AAAAAAAGDSDSWDADAFSVEDPVRK",
            13249000,
            "Acetyl (Protein N-term)",
            "_(Acetyl (Protein N-term))AAAAAAAGDSDSWDADAFSVEDPVRK_",
            1.00000,
            0.00000,
            "CTR17_BA39-Cohort2_INSOLUBLE_01",
        ],
    )

    peptide_df = pd.DataFrame(
        data=peptide_protein_list,
        columns=[
            "Sample",
            "Protein ID",
            "Sequence",
            intensity_name,
            "Modifications",
            "Modified sequence",
            "Missed cleavages",
            "PEP",
            "Raw file",
        ],
    )

    peptide_df.sort_values(
        by=["Sample", "Protein ID", "Sequence", "Modifications"],
        ignore_index=True,
        inplace=True,
    )

    return peptide_df


@pytest.mark.parametrize("intensity_name", ["LFQ intensity", "Intensity"])
def test_peptide_import(intensity_name):
<<<<<<< HEAD
    outputs = peptide_import.peptide_import(
        file_path=f"{TEST_DATA_PATH}/peptides-vsmall.txt",
=======
    _, out = peptide_import.peptide_import(
        ms_df=None,
        file_path=f"{TEST_DATA_PATH}/peptides/peptides-vsmall.txt",
>>>>>>> 3bf6a7d3
        intensity_name=intensity_name,
    )

    if "messages" in out and out["messages"]:
        for message in out["messages"]:
            if message["level"] == logging.ERROR:
                assert False, message["msg"]

    pd.testing.assert_frame_equal(
        outputs["peptide_df"], peptide_df(intensity_name), check_dtype=False
    )


def test_peptide_import_ibaq():
<<<<<<< HEAD
    outputs = peptide_import.peptide_import(
        file_path=f"{TEST_DATA_PATH}/peptides-vsmall.txt",
=======
    _, out = peptide_import.peptide_import(
        ms_df=None,
        file_path=f"{TEST_DATA_PATH}/peptides/peptides-vsmall.txt",
>>>>>>> 3bf6a7d3
        intensity_name="iBAQ",
    )

    pd.testing.assert_frame_equal(
<<<<<<< HEAD
        outputs["peptide_df"], peptide_df("LFQ intensity"), check_dtype=False
=======
        out["peptide_df"], peptide_df("LFQ intensity"), check_dtype=False
    )


@pytest.mark.parametrize("intensity_name", ["Intensity"])
def test_evidence_import(intensity_name):
    _, out = peptide_import.evidence_import(
        ms_df=None,
        file_path=f"{TEST_DATA_PATH}/peptides/evidence-vsmall.txt",
        intensity_name=intensity_name,
    )

    if "messages" in out and out["messages"]:
        for message in out["messages"]:
            if message["level"] == logging.ERROR:
                assert False, message["msg"]

    assert np.allclose(
        out["peptide_df"]["PEP"],
        evidence_df(intensity_name)["PEP"],
        rtol=1e-02,  # Relative tolerance
        atol=1e-04,  # Absolute tolerance
    )

    pd.testing.assert_frame_equal(
        out["peptide_df"].drop(columns=["PEP"]),
        evidence_df(intensity_name).drop(columns=["PEP"]),
        check_dtype=False,
>>>>>>> 3bf6a7d3
    )<|MERGE_RESOLUTION|>--- conflicted
+++ resolved
@@ -125,19 +125,13 @@
 
 @pytest.mark.parametrize("intensity_name", ["LFQ intensity", "Intensity"])
 def test_peptide_import(intensity_name):
-<<<<<<< HEAD
     outputs = peptide_import.peptide_import(
-        file_path=f"{TEST_DATA_PATH}/peptides-vsmall.txt",
-=======
-    _, out = peptide_import.peptide_import(
-        ms_df=None,
         file_path=f"{TEST_DATA_PATH}/peptides/peptides-vsmall.txt",
->>>>>>> 3bf6a7d3
         intensity_name=intensity_name,
     )
 
-    if "messages" in out and out["messages"]:
-        for message in out["messages"]:
+    if "messages" in outputs and outputs["messages"]:
+        for message in outputs["messages"]:
             if message["level"] == logging.ERROR:
                 assert False, message["msg"]
 
@@ -147,48 +141,37 @@
 
 
 def test_peptide_import_ibaq():
-<<<<<<< HEAD
     outputs = peptide_import.peptide_import(
-        file_path=f"{TEST_DATA_PATH}/peptides-vsmall.txt",
-=======
-    _, out = peptide_import.peptide_import(
-        ms_df=None,
         file_path=f"{TEST_DATA_PATH}/peptides/peptides-vsmall.txt",
->>>>>>> 3bf6a7d3
         intensity_name="iBAQ",
     )
 
     pd.testing.assert_frame_equal(
-<<<<<<< HEAD
         outputs["peptide_df"], peptide_df("LFQ intensity"), check_dtype=False
-=======
-        out["peptide_df"], peptide_df("LFQ intensity"), check_dtype=False
     )
 
 
 @pytest.mark.parametrize("intensity_name", ["Intensity"])
 def test_evidence_import(intensity_name):
-    _, out = peptide_import.evidence_import(
-        ms_df=None,
+    outputs = peptide_import.evidence_import(
         file_path=f"{TEST_DATA_PATH}/peptides/evidence-vsmall.txt",
         intensity_name=intensity_name,
     )
 
-    if "messages" in out and out["messages"]:
-        for message in out["messages"]:
+    if "messages" in outputs and outputs["messages"]:
+        for message in outputs["messages"]:
             if message["level"] == logging.ERROR:
                 assert False, message["msg"]
 
     assert np.allclose(
-        out["peptide_df"]["PEP"],
+        outputs["peptide_df"]["PEP"],
         evidence_df(intensity_name)["PEP"],
         rtol=1e-02,  # Relative tolerance
         atol=1e-04,  # Absolute tolerance
     )
 
     pd.testing.assert_frame_equal(
-        out["peptide_df"].drop(columns=["PEP"]),
+        outputs["peptide_df"].drop(columns=["PEP"]),
         evidence_df(intensity_name).drop(columns=["PEP"]),
         check_dtype=False,
->>>>>>> 3bf6a7d3
     )