--- conflicted
+++ resolved
@@ -14,18 +14,15 @@
     # here the run should be used like in the CLI
     name = "test_run" + random_string()
     run = Run.create(name)
-    run.prepare_calculation("max_quant_import")
     run.calculate_and_next(
         ms_data_import.max_quant_import,
         # call with str to make json serializable
         file_path=f"{PROJECT_PATH}/tests/proteinGroups_small_cut.txt",
         intensity_name="Intensity",
     )
-    run.prepare_calculation("filter_proteins")
     run.calculate_and_next(
         data_preprocessing.filter_proteins.by_low_frequency, threshold=1
     )
-    run.prepare_calculation("filter_samples")
     run.calculate_and_next(
         data_preprocessing.filter_samples.by_protein_intensity_sum, threshold=1
     )
@@ -38,7 +35,6 @@
 def test_run_back():
     name = "test_run_back" + random_string()
     run = Run.create(name)
-    run.prepare_calculation("max_quant_import")
     run.calculate_and_next(
         ms_data_import.max_quant_import,
         # call with str to make json serializable
@@ -76,10 +72,7 @@
     df = run.input_data
     del run
     run2 = Run.continue_existing(run_name)
-<<<<<<< HEAD
     assert df.equals(run2.input_data)
-=======
-    assert df.equals(run2.df)
     rmtree(RUNS_PATH / run_name)
 
 
@@ -178,5 +171,4 @@
             "file_path": None,
         },
     }
->>>>>>> 06b96d82
     rmtree(RUNS_PATH / run_name)