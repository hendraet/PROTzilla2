--- conflicted
+++ resolved
@@ -3,7 +3,6 @@
 from protzilla import data_preprocessing
 from protzilla.constants.paths import PROJECT_PATH, RUNS_PATH
 from protzilla.importing import ms_data_import
-from protzilla.data_preprocessing import filter_proteins, filter_samples
 from protzilla.run import Run
 from protzilla.utilities.random import random_string
 
@@ -40,17 +39,11 @@
     run.prepare_calculation("max_quant_import")
     run.perform_calculation(
         ms_data_import.max_quant_import,
-<<<<<<< HEAD
         parameters={
             # call with str to make json serializable
-            "file": str(PROJECT_PATH / "tests/proteinGroups_small_cut.txt"),
+            "file_path": str(PROJECT_PATH / "tests/proteinGroups_small_cut.txt"),
             "intensity_name": "Intensity",
         },
-=======
-        # call with str to make json serializable
-        file_path=f"{PROJECT_PATH}/tests/proteinGroups_small_cut.txt",
-        intensity_name="Intensity",
->>>>>>> b57fb76d
     )
     df1 = run.result_df
     run.next_step()
@@ -84,12 +77,7 @@
     run.prepare_calculation("max_quant_import")
     run.calculate_and_next(
         ms_data_import.max_quant_import,
-<<<<<<< HEAD
-        # call with str to make json serializable
-        file=str(PROJECT_PATH / "tests/proteinGroups_small_cut.txt"),
-=======
         file_path=f"{PROJECT_PATH}/tests/proteinGroups_small_cut.txt",
->>>>>>> b57fb76d
         intensity_name="Intensity",
     )
 
@@ -101,26 +89,10 @@
     run.next_step()
 
     del run
-    
+
     # run will be continued from beginning of last step
     run2 = Run.continue_existing(run_name)
-<<<<<<< HEAD
     assert df.equals(run2.input_data)
-    rmtree(RUNS_PATH / run_name)
-
-
-def test_insert_as_next_step():
-    # TODO: not ready
-    run_name = "test_insert_as_next_step" + random_string()
-    run = Run.create(run_name, df_mode="disk")
-    run.calculate_and_next(
-        ms_data_import.max_quant_import,
-        file=str(PROJECT_PATH / "tests/proteinGroups_small_cut.txt"),
-        intensity_name="Intensity",
-    )
-    print("\n\n", run)
-=======
-    assert df.equals(run2.df)
     rmtree(RUNS_PATH / run_name)
 
 
@@ -170,4 +142,15 @@
         "protein_intensity_sum_filter",
     )
     rmtree(RUNS_PATH / run_name)
->>>>>>> b57fb76d
+
+
+def test_insert_as_next_step():
+    # TODO: not ready
+    run_name = "test_insert_as_next_step" + random_string()
+    run = Run.create(run_name, df_mode="disk")
+    run.calculate_and_next(
+        ms_data_import.max_quant_import,
+        file=str(PROJECT_PATH / "tests/proteinGroups_small_cut.txt"),
+        intensity_name="Intensity",
+    )
+    print("\n\n", run)