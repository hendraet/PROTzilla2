--- conflicted
+++ resolved
@@ -50,29 +50,6 @@
             var_name="Sample",
             value_name="Intensity",
         )
-<<<<<<< HEAD
-
-        molten = molten.rename(columns={"Leading razor protein": "Protein ID"})
-        ordered = molten[["Sample", "Protein ID", "Sequence", "Intensity", "PEP"]]
-        ordered.dropna(subset=["Protein ID"], inplace=True)
-        ordered.sort_values(
-            by=["Sample", "Protein ID"], ignore_index=True, inplace=True
-        )
-
-        molten = molten.rename(columns={"Proteins": "Protein ID"})
-        ordered = molten[["Sample", "Protein ID", "Sequence", "Intensity", "PEP"]]
-        ordered.dropna(subset=["Protein ID"], inplace=True)
-        ordered.sort_values(
-            by=["Sample", "Protein ID"], ignore_index=True, inplace=True
-        )
-    else:
-        final_df = df.rename(columns={"Proteins": "Protein ID"})
-        ordered = final_df[["Sample", "Protein ID", "Sequence", "Intensity", "PEP"]]
-        ordered.dropna(subset=["Protein ID"], inplace=True)
-        ordered.sort_values(
-            by=["Sample", "Protein ID"], ignore_index=True, inplace=True
-        )
-=======
 
     else:
         final_df = df.rename(columns={"Proteins": "Protein ID"})
@@ -82,7 +59,6 @@
     ordered = molten[["Sample", "Protein ID", "Sequence", "Intensity", "PEP"]]
     ordered.dropna(subset=["Protein ID"], inplace=True)
     ordered.sort_values(by=["Sample", "Protein ID"], ignore_index=True, inplace=True)
->>>>>>> 81e30c06
 
     new_groups, filtered_proteins = clean_protein_groups(
         ordered["Protein ID"].tolist(), map_to_uniprot
