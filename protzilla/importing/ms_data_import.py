import logging
import re
import traceback
from collections import defaultdict

import numpy as np
import pandas as pd

from protzilla.data_integration.database_query import biomart_query
from protzilla.utilities import format_trace


def max_quant_import(
    file_path: str, intensity_name: str, map_to_uniprot=False, aggregation_method: str ="Sum"
) -> dict:
    assert intensity_name in ["Intensity", "iBAQ", "LFQ intensity"]
    try:
        df = pd.read_csv(
            file_path,
            sep="\t",
            low_memory=False,
            na_values=["", 0],
            keep_default_na=True,
        )
        protein_groups = df["Majority protein IDs"]
        intensity_df = df.filter(regex=f"^{intensity_name} ", axis=1)
        intensity_df = intensity_df.filter(regex=r"^(?!.*peptides).*$", axis=1)

        if intensity_df.empty:
            msg = f"{intensity_name} was not found in the provided file, please use another intensity and try again or verify your file."
            return dict(messages=[dict(level=logging.ERROR, msg=msg)])

        intensity_df.columns = [
            c[len(intensity_name) + 1 :] for c in intensity_df.columns
        ]
        intensity_df = intensity_df.assign(**{"Protein ID": protein_groups})
        return transform_and_clean(intensity_df, intensity_name, map_to_uniprot, aggregation_method)

    except Exception as e:
        msg = f"An error occurred while reading the file: {e.__class__.__name__} {e}. Please provide a valid Max Quant file."
        return dict(messages=[dict(level=logging.ERROR, msg=msg, trace=format_trace(traceback.format_exception(e)))])


def ms_fragger_import(
    file_path: str, intensity_name: str, map_to_uniprot=False, aggregation_method: str ="Sum"
) -> dict:
    assert intensity_name in [
        "Intensity",
        "MaxLFQ Total Intensity",
        "MaxLFQ Intensity",
        "Total Intensity",
        "MaxLFQ Unique Intensity",
        "Unique Spectral Count",
        "Unique Intensity",
        "Spectral Count",
        "Total Spectral Count",
    ]
    try:
        df = pd.read_csv(
            file_path,
            sep="\t",
            low_memory=False,
            na_values=["", 0],
            keep_default_na=True,
        )
        protein_groups = df["Protein ID"]
        columns_to_drop = [
            "Combined Spectral Count",
            "Combined Unique Spectral Count",
            "Combined Total Spectral Count",
        ]
        existing_columns = set(df.columns)
        columns_to_drop_existing = [
            col for col in columns_to_drop if col in existing_columns
        ]
        df = df.drop(columns=columns_to_drop_existing)

        intensity_df = df.filter(regex=f"{intensity_name}$", axis=1)
        # TODO 423 check if any samples are misinterpreted as intensities (see max_quant_import)
        intensity_df.columns = [
            c[: -(len(intensity_name) + 1)] for c in intensity_df.columns
        ]
        intensity_df = intensity_df.drop(
            columns=intensity_df.filter(
                regex="MaxLFQ Total$|MaxLFQ$|Total$|MaxLFQ Unique$|Unique$", axis=1
            ).columns
        )
        intensity_df = intensity_df.assign(**{"Protein ID": protein_groups})

        return transform_and_clean(intensity_df, intensity_name, map_to_uniprot, aggregation_method)
    except Exception as e:
        msg = f"An error occurred while reading the file: {e.__class__.__name__} {e}. Please provide a valid MS Fragger file."
        return dict(messages=[dict(level=logging.ERROR, msg=msg, trace=format_trace(traceback.format_exception(e)))])


def diann_import(file_path, map_to_uniprot=False, aggregation_method: str ="Sum") -> dict:
    try:
        df = pd.read_csv(
            file_path,
            sep="\t",
            low_memory=False,
            na_values=["", 0],
            keep_default_na=True,
        )
        df = df.drop(
            columns=[
                "Protein.Group",
                "Protein.Names",
                "Genes",
                "First.Protein.Description",
            ]
        )
        # rename column names of samples, removing file path and ".raw" if present
        intensity_df = df.rename(columns=lambda x: re.sub(r"(.*[/\\])|(.raw)", r"", x))
        intensity_df = intensity_df.rename(columns={"Protein.Ids": "Protein ID"})
        # TODO 423 check if any samples are misinterpreted as intensities (see max_quant_import)

        intensity_name = "Intensity"

        return transform_and_clean(intensity_df, intensity_name, map_to_uniprot, aggregation_method)
    except Exception as e:
        msg = f"An error occurred while reading the file: {e.__class__.__name__} {e}. Please provide a valid DIA-NN MS file."
        return dict(messages=[dict(level=logging.ERROR, msg=msg, trace=format_trace(traceback.format_exception(e)))])


def transform_and_clean(
    df: pd.DataFrame, intensity_name: str, map_to_uniprot: bool, aggregation_method: str ="Sum"
) -> dict:
    """
    Transforms a dataframe that is read from a file in wide format into long format,
    removing contaminant groups, and processing protein ids, removing invalid ones

    :param df: wide dataframe containing a protein column and sample columns
    :type df: pd.DataFrame
    :param intensity_name: name of the intensity in the output dataframe
    :type intensity_name: str
    :param map_to_uniprot: decides if protein ids will be mapped to uniprot ids
    :type map_to_uniprot: bool
    :return: a dict of a protzilla dataframe in long format with sample, protein, gene and
        intensity columns; contaminants and rejected proteins
    """
    assert "Protein ID" in df.columns
    contaminant_groups_mask = df["Protein ID"].map(
        lambda group: any(id_.startswith("CON__") for id_ in group.split(";"))
    )
    contaminants = df[contaminant_groups_mask]["Protein ID"].tolist()
    df = df[~contaminant_groups_mask]

    # REV__ and XXX__ proteins get removed here as well
    new_groups, filtered_proteins = clean_protein_groups(
        df["Protein ID"].tolist(), map_to_uniprot
    )
    df = df.assign(**{"Protein ID": new_groups})

    has_valid_protein_id = df["Protein ID"].map(bool)
    df = df[has_valid_protein_id]

    # applies the selected aggregation to duplicate protein groups, NaN if all are NaN, aggregation of numbers otherwise
    aggregation_method = aggregation_method.lower()
    agg_kwargs = {"sum": {"min_count": 1}, "median": {}, "mean": {}}
    df = df.groupby("Protein ID", as_index=False).agg(aggregation_method, **agg_kwargs[aggregation_method])

    df = df.assign(Gene=lambda _: np.nan)  # add deprecated genes column

    molten = pd.melt(
        df, id_vars=["Protein ID", "Gene"], var_name="Sample", value_name=intensity_name
    )
    molten = molten[["Sample", "Protein ID", "Gene", intensity_name]]
    molten.sort_values(by=["Sample", "Protein ID"], ignore_index=True, inplace=True)

    msg = f"Successfully imported {len(df)} protein groups for {int(len(molten)/len(df))} samples. {len(contaminants)} contaminant groups were dropped. {len(filtered_proteins)} invalid proteins were filtered."
    return dict(
        protein_df=molten,
        contaminants=contaminants,
        filtered_proteins=filtered_proteins,
        messages=[dict(level=logging.INFO, msg=msg)],
    )


def clean_protein_groups(protein_groups, map_to_uniprot=True):
    regex = {
        "ensembl_peptide_id": re.compile(r"^ENSP\d{11}"),
        "refseq_peptide": re.compile(r"^NP_\d{6,}"),
        "refseq_peptide_predicted": re.compile(r"^XP_\d{9}"),
    }
    uniprot_regex = re.compile(
        r"""^[A-Z]               # start with capital letter
        [A-Z\d]{5}([A-Z\d]{4})?  # match ids of length 6 or 10
        ([-_][-\d]+)?            # match variations like -8 and _9-6
        """,
        re.VERBOSE,
    )

    removed_protein_ids = []

    extracted_ids = {k: set() for k in regex.keys()}
    found_ids_per_group = []
    # go through all groups and find the valid proteins
    # non uniprot ids are put into extracted_ids, so they can be mapped
    extract_protein_id_regex = re.compile(r'\|([^|]+)\|')

    # Function to extract protein IDs from the formatted string
    def extract_protein_ids(protein_group_str):
        return extract_protein_id_regex.findall(protein_group_str)

    for group in protein_groups:
<<<<<<< HEAD
        found_in_group = set()
        for protein_id in extract_protein_ids(group) or group.split(";"):
=======
        found_in_group = []
        for protein_id in group.split(";"):
>>>>>>> c695159a
            if not protein_id.startswith("ENSP") and (
                match := uniprot_regex.search(protein_id)
            ):
                found_in_group.append(match.group(0))
                continue
            for identifier, pattern in regex.items():
                if match := pattern.search(protein_id):
                    found_id = match.group(0)
                    extracted_ids[identifier].add(found_id)
                    found_in_group.append(found_id)
                    break  # can only match one regex
            else:
                removed_protein_ids.append(protein_id)
        found_ids_per_group.append(found_in_group)

    if map_to_uniprot:
        id_to_uniprot = map_ids_to_uniprot(extracted_ids)
    new_groups = []

    for group in found_ids_per_group:
        all_ids_of_group = []
        for old_id in group:
            if uniprot_regex.search(old_id):
                all_ids_of_group.append(old_id)
            elif map_to_uniprot:
                new_ids = pd.Series(id_to_uniprot.get(old_id, []))
                new_ids = new_ids[~new_ids.isin(all_ids_of_group)]
                all_ids_of_group.extend(new_ids)
            else:
                all_ids_of_group.append(old_id)
        new_groups.append(all_ids_of_group[0] if all_ids_of_group else '')
    return new_groups, removed_protein_ids


def map_ids_to_uniprot(extracted_ids):
    id_to_uniprot = defaultdict(list)
    for identifier, ids in extracted_ids.items():
        if not ids:
            continue

        result = biomart_query(ids, identifier, [identifier, "uniprotswissprot"])
        for other_id, uniport_id in result:
            if uniport_id:
                id_to_uniprot[other_id].append(uniport_id)

        # we trust reviewed results more, so we don't look up ids we found in
        # uniprotswissprot in uniprotsptrembl again
        left = ids - set(id_to_uniprot.keys())
        result = biomart_query(left, identifier, [identifier, "uniprotsptrembl"])
        for other_id, uniport_id in result:
            if uniport_id:
                id_to_uniprot[other_id].append(uniport_id)

    return dict(id_to_uniprot)<|MERGE_RESOLUTION|>--- conflicted
+++ resolved
@@ -204,13 +204,8 @@
         return extract_protein_id_regex.findall(protein_group_str)
 
     for group in protein_groups:
-<<<<<<< HEAD
-        found_in_group = set()
+        found_in_group = []
         for protein_id in extract_protein_ids(group) or group.split(";"):
-=======
-        found_in_group = []
-        for protein_id in group.split(";"):
->>>>>>> c695159a
             if not protein_id.startswith("ENSP") and (
                 match := uniprot_regex.search(protein_id)
             ):
