--- conflicted
+++ resolved
@@ -3,11 +3,7 @@
 from protzilla.utilities import default_intensity_column
 
 
-<<<<<<< HEAD
-def long_to_wide(intensity_df: pd.DataFrame, value_name: str = None):
-=======
-def long_to_wide(intensity_df: pd.DataFrame, value_name: str | None = None):
->>>>>>> 08564845
+def long_to_wide(intensity_df: pd.DataFrame, value_name: str | None  = None):
     """
     This function transforms the dataframe to a wide format that
     can be more easily handled by packages such as sklearn.
