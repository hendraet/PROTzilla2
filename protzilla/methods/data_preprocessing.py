--- conflicted
+++ resolved
@@ -1,14 +1,11 @@
 from __future__ import annotations
 
-<<<<<<< HEAD
 import pandas as pd
 
 from protzilla.data_preprocessing import filter_samples, outlier_detection, transformation, normalisation, imputation, \
     filter_proteins, peptide_filter
 from protzilla.data_preprocessing.imputation import by_min_per_protein
-=======
 from protzilla.data_preprocessing import imputation
->>>>>>> 50ec667a
 from protzilla.steps import Step, StepManager
 
 
@@ -41,8 +38,8 @@
 
     parameter_names = ["deviation_threshold"]
 
-    def method(self, **kwargs):
-        return filter_samples.protein_count_filter(**kwargs)
+    def method(self, inputs):
+        return filter_samples.protein_count_filter(**inputs)
 
 
 class FilterSamplesByProteinsMissing(DataPreprocessingStep):
@@ -65,8 +62,8 @@
 
     parameter_names = ["number_of_components", "threshold"]
 
-    def method(self, kwargs):
-        return outlier_detection.by_pca(**kwargs)
+    def method(self, inputs):
+        return outlier_detection.by_pca(**inputs)
 
 
 class OutlierDetectionByLocalOutlierFactor(DataPreprocessingStep):
@@ -175,9 +172,8 @@
 
     parameter_names = ["shrinking_value"]
 
-<<<<<<< HEAD
-    def method(self, **kwargs):
-        return by_min_per_protein(**kwargs)
+    def method(self, inputs):
+        return by_min_per_protein(**inputs)
 
 
 class ImputationByKNN(DataPreprocessingStep):
@@ -189,8 +185,8 @@
 
     parameter_names = ["number_of_neighbours"]
 
-    def method(self, **kwargs):
-        return imputation.by_knn(**kwargs)
+    def method(self, inputs):
+        return imputation.by_knn(**inputs)
 
 
 class ImputationByNormalDistributionSampling(DataPreprocessingStep):
@@ -200,8 +196,8 @@
 
     parameter_names = ["strategy", "down_shift", "scaling_factor"]
 
-    def method(self, **kwargs):
-        return imputation.by_normal_distribution_sampling(**kwargs)
+    def method(self, inputs):
+        return imputation.by_normal_distribution_sampling(**inputs)
 
 
 class FilterPeptidesByPEPThreshold(DataPreprocessingStep):
@@ -211,9 +207,5 @@
 
     parameter_names = ["threshold", "peptide_df"]
 
-    def method(self, **kwargs):
-        return peptide_filter.by_pep_value(**kwargs)
-=======
-    def method(self, inputs):
-        return by_min_per_protein(**inputs)
->>>>>>> 50ec667a
+    def method(self, inputs):
+        return peptide_filter.by_pep_value(**inputs)