--- conflicted
+++ resolved
@@ -104,14 +104,11 @@
     def _run_write(self) -> None:
         self.disk_operator.write_run(self.steps)
 
-<<<<<<< HEAD
-    @error_handling
-=======
     @property
     def run_path(self) -> str:
         return self.disk_operator.run_dir
 
->>>>>>> 71ca0a5b
+    @error_handling
     @auto_save
     def _workflow_read(self) -> None:
         self.steps = self.disk_operator.read_workflow()
