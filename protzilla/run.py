--- conflicted
+++ resolved
@@ -68,14 +68,6 @@
             run_path,
         )
 
-<<<<<<< HEAD
-    def write_local_workflow(self):
-        workflow_local_path = f"{self.run_path}/workflow.json"
-        with open(workflow_local_path, "w") as f:
-            json.dump(self.workflow_config, f, indent=2)
-
-    def __init__(self, run_name, workflow_config_name, df_mode, history, run_path):
-=======
     @property
     def metadata(self):
         for step in self.history.steps:
@@ -83,8 +75,12 @@
                 return step.outputs["metadata"]
         raise AttributeError("Metadata was not yet imported.")
 
-    def __init__(self, run_name, workflow_config_name, df_mode, history):
->>>>>>> ce209631
+    def write_local_workflow(self):
+        workflow_local_path = f"{self.run_path}/workflow.json"
+        with open(workflow_local_path, "w") as f:
+            json.dump(self.workflow_config, f, indent=2)
+
+    def __init__(self, run_name, workflow_config_name, df_mode, history, run_path):
         self.run_name = run_name
         self.history = history
         self.input_data_location = (
@@ -149,17 +145,8 @@
         self.perform_calculation(method_callable, parameters)
 
     def perform_calculation(self, method_callable, parameters):
-<<<<<<< HEAD
-        # this fails because of wrong matching of parameters of methods
-        # between workflow_meta.json and python method implementation
-        self.result_df, self.current_out = method_callable(
-            self.input_data, **parameters
-        )
-
-=======
         self.section, self.step, self.method = location_map[method_callable]
         self.result_df, self.current_out = method_callable(self.df, **parameters)
->>>>>>> ce209631
         self.current_parameters = parameters
 
     def calculate_and_next(self, method_callable, **parameters):  # to be used for CLI
