--- conflicted
+++ resolved
@@ -5,24 +5,15 @@
 
 
 def by_protein_intensity_sum(
-<<<<<<< HEAD
-    protein_df: pd.DataFrame, deviation_threshold: float
+    protein_df: pd.DataFrame = None,
+    peptide_df: pd.DataFrame = None,
+    deviation_threshold: float = 2.0,
 ) -> dict:
     """
     This function filters samples based on the sum of the protein intensities.
 
     :param protein_df: the intensity dataframe that should be filtered
-=======
-    intensity_df: pd.DataFrame = None,
-    peptide_df: pd.DataFrame = None,
-    deviation_threshold: float = 2.0,
-) -> tuple[pd.DataFrame, pd.DataFrame, dict]:
-    """
-    This function filters samples based on the sum of the protein intensities.
-
-    :param intensity_df: the intensity dataframe that should be filtered
     :param peptide_df: the peptide dataframe that should be filtered in accordance to the intensity dataframe (optional)
->>>>>>> f62b4f6d
     :param deviation_threshold: defining the maximally allowed deviation from the median (in standard deviations)
         to keep a sample
     :return: the filtered df as a Dataframe and a dict with a list of Sample IDs that have been filtered
@@ -39,46 +30,32 @@
             (median + deviation_threshold * sd),
         )
     ].index.tolist()
-<<<<<<< HEAD
-    return dict(
-        protein_df=protein_df[~(protein_df["Sample"].isin(filtered_samples_list))],
-        filtered_samples=filtered_samples_list,
-    )
 
-
-def by_protein_count(protein_df: pd.DataFrame, deviation_threshold: float) -> dict:
-=======
-
-    filtered_df = intensity_df[~(intensity_df["Sample"].isin(filtered_samples_list))]
+    filtered_df = protein_df[~(protein_df["Sample"].isin(filtered_samples_list))]
     filtered_peptide_df = None
     if peptide_df is not None:
         filtered_peptide_df = peptide_df[
             ~(peptide_df["Sample"].isin(filtered_samples_list))
         ]
 
-    return (
-        filtered_df,
-        filtered_peptide_df,
-        dict(filtered_samples=filtered_samples_list),
+    return dict(
+        protein_df=filtered_df,
+        peptide_df=filtered_peptide_df,
+        filtered_samples=filtered_samples_list,
     )
 
 
 def by_protein_count(
-    intensity_df: pd.DataFrame = None,
+    protein_df: pd.DataFrame = None,
     peptide_df: pd.DataFrame = None,
     deviation_threshold: float = 2.0,
-) -> tuple[pd.DataFrame, pd.DataFrame, dict]:
->>>>>>> f62b4f6d
+) -> dict:
     """
     This function filters samples based on their deviation of amount of proteins with a non-nan value from
     the median across all samples.
 
-<<<<<<< HEAD
     :param protein_df: the intensity dataframe that should be filtered
-=======
-    :param intensity_df: the intensity dataframe that should be filtered
     :param peptide_df: the peptide dataframe that should be filtered in accordance to the intensity dataframe (optional)
->>>>>>> f62b4f6d
     :param deviation_threshold: float, defining the allowed deviation (in standard deviations) from the median number
         of non-nan values to keep a sample
     :return: the filtered df as a Dataframe and a dict with a list of Sample IDs that have been filtered
@@ -99,46 +76,32 @@
             (median + deviation_threshold * sd),
         )
     ].index.tolist()
-<<<<<<< HEAD
-    return dict(
-        protein_df=protein_df[~(protein_df["Sample"].isin(filtered_samples_list))],
-        filtered_samples=filtered_samples_list,
-    )
 
-
-def by_proteins_missing(protein_df: pd.DataFrame, percentage: float) -> dict:
-=======
-
-    filtered_df = intensity_df[~(intensity_df["Sample"].isin(filtered_samples_list))]
+    filtered_df = protein_df[~(protein_df["Sample"].isin(filtered_samples_list))]
     filtered_peptide_df = None
     if peptide_df is not None:
         filtered_peptide_df = peptide_df[
             ~(peptide_df["Sample"].isin(filtered_samples_list))
         ]
 
-    return (
-        filtered_df,
-        filtered_peptide_df,
-        dict(filtered_samples=filtered_samples_list),
+    return dict(
+        protein_df=filtered_df,
+        peptide_df=filtered_peptide_df,
+        filtered_samples=filtered_samples_list,
     )
 
 
 def by_proteins_missing(
-    intensity_df: pd.DataFrame = None,
+    protein_df: pd.DataFrame = None,
     peptide_df: pd.DataFrame = None,
     percentage: float = 0.5,
-) -> tuple[pd.DataFrame, pd.DataFrame, dict]:
->>>>>>> f62b4f6d
+) -> dict:
     """
     This function filters samples based on the amount of proteins with nan values, if the percentage of nan values
     is below a threshold (percentage).
 
-<<<<<<< HEAD
     :param protein_df: the intensity dataframe that should be filtered
-=======
-    :param intensity_df: the intensity dataframe that should be filtered
     :param peptide_df: the peptide dataframe that should be filtered in accordance to the intensity dataframe (optional)
->>>>>>> f62b4f6d
     :param percentage: ranging from 0 to 1. Defining the relative share of proteins that were detected in the
         sample in inorder to be kept.
     :return: the filtered df as a Dataframe and a dict with a list of Sample IDs that have been filtered
@@ -155,24 +118,18 @@
     filtered_samples_list = sample_protein_count[
         ~sample_protein_count.ge(total_protein_count * percentage)
     ].index.tolist()
-<<<<<<< HEAD
-    return dict(
-        protein_df=protein_df[~(protein_df["Sample"].isin(filtered_samples_list))],
-        filtered_samples=filtered_samples_list,
-=======
 
-    filtered_df = intensity_df[~(intensity_df["Sample"].isin(filtered_samples_list))]
+    filtered_df = protein_df[~(protein_df["Sample"].isin(filtered_samples_list))]
     filtered_peptide_df = None
     if peptide_df is not None:
         filtered_peptide_df = peptide_df[
             ~(peptide_df["Sample"].isin(filtered_samples_list))
         ]
 
-    return (
-        filtered_df,
-        filtered_peptide_df,
-        dict(filtered_samples=filtered_samples_list),
->>>>>>> f62b4f6d
+    return dict(
+        protein_df=filtered_df,
+        peptide_df=filtered_peptide_df,
+        filtered_samples=filtered_samples_list,
     )
 
 
