--- conflicted
+++ resolved
@@ -15,16 +15,10 @@
     This function filters proteins based on the amount of samples with nan values, if the percentage of nan values
     is below a threshold (percentage).
 
-<<<<<<< HEAD
-    :param protein_df: the intensity dataframe that should be filtered
-    :param percentage: ranging from 0 to 1. Defining the relative share of samples the proteins need to be present
-        in, in order for the protein to be kept.
-=======
     :param protein_df: the protein dataframe that should be filtered
     :param peptide_df: the peptide dataframe that should be filtered in accordance to the intensity dataframe (optional)
     :param percentage: ranging from 0 to 1. Defining the relative share of samples the proteins need to be present in,
         in order for the protein to be kept.
->>>>>>> 81e30c06
     :return: returns the filtered df as a Dataframe and a dict with a list of Protein IDs that were discarded
         and a list of Protein IDs that were kept
     """
@@ -81,5 +75,5 @@
     return _build_pie_bar_plot(
         method_outputs["remaining_proteins"],
         method_outputs["filtered_proteins"],
-        graph_type
+        graph_type,
     )