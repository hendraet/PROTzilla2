--- conflicted
+++ resolved
@@ -1,15 +1,15 @@
+import pandas as pd
 import numpy as np
-<<<<<<< HEAD
 import math
-=======
-import pandas as pd
->>>>>>> 84974962
 import plotly.express as px
 import plotly.graph_objects as go
 from plotly.graph_objects import Figure
 from plotly.subplots import make_subplots
 
-from protzilla.data_preprocessing.plots_helper import generate_log_tics
+from protzilla.data_preprocessing.plots_helper import (
+    generate_log_tics,
+    generate_lin_tics,
+)
 
 from ..constants.colors import (
     PROTZILLA_DISCRETE_COLOR_OUTLIER_SEQUENCE,
@@ -18,9 +18,9 @@
 
 
 def create_pie_plot(
-        names_of_sectors: "list[str]",
-        values_of_sectors: "list[int]",
-        heading="",
+    names_of_sectors: "list[str]",
+    values_of_sectors: "list[int]",
+    heading="",
 ) -> Figure:
     """
     Function to create generic pie graph from data.
@@ -60,12 +60,12 @@
 
 
 def create_bar_plot(
-        names_of_sectors: "list[str]",
-        values_of_sectors: "list[int]",
-        heading="",
-        colour: "list[str]" = PROTZILLA_DISCRETE_COLOR_SEQUENCE,
-        y_title="",
-        x_title="",
+    names_of_sectors: "list[str]",
+    values_of_sectors: "list[int]",
+    heading="",
+    colour: "list[str]" = PROTZILLA_DISCRETE_COLOR_SEQUENCE,
+    y_title="",
+    x_title="",
 ) -> Figure:
     """
     Function to create generic bar graph from data.
@@ -115,15 +115,15 @@
 
 
 def create_box_plots(
-        dataframe_a: pd.DataFrame,
-        dataframe_b: pd.DataFrame,
-        name_a="",
-        name_b="",
-        heading="",
-        y_title="",
-        x_title="",
-        group_by: str = "None",
-        visual_transformation="linear",
+    dataframe_a: pd.DataFrame,
+    dataframe_b: pd.DataFrame,
+    name_a="",
+    name_b="",
+    heading="",
+    y_title="",
+    x_title="",
+    group_by: str = "None",
+    visual_transformation="linear",
 ) -> Figure:
     """
     A function to create a boxplot for visualisation
@@ -219,15 +219,15 @@
 
 
 def create_histograms(
-        dataframe_a: pd.DataFrame,
-        dataframe_b: pd.DataFrame,
-        name_a="",
-        name_b="",
-        heading="",
-        y_title="",
-        x_title="",
-        visual_transformation="linear",
-        overlay=False,
+    dataframe_a: pd.DataFrame,
+    dataframe_b: pd.DataFrame,
+    name_a="",
+    name_b="",
+    heading="",
+    y_title="",
+    x_title="",
+    visual_transformation="linear",
+    overlay=False,
 ) -> Figure:
     """
     A function to create a histogram for visualisation
@@ -339,9 +339,9 @@
 
 
 def create_anomaly_score_bar_plot(
-        anomaly_df,
-        colour_outlier=PROTZILLA_DISCRETE_COLOR_OUTLIER_SEQUENCE[1],
-        colour_non_outlier=PROTZILLA_DISCRETE_COLOR_OUTLIER_SEQUENCE[0],
+    anomaly_df,
+    colour_outlier=PROTZILLA_DISCRETE_COLOR_OUTLIER_SEQUENCE[1],
+    colour_non_outlier=PROTZILLA_DISCRETE_COLOR_OUTLIER_SEQUENCE[0],
 ) -> Figure:
     """
     This function creates a graph visualising the outlier
@@ -398,10 +398,10 @@
 
 
 def create_pca_2d_scatter_plot(
-        pca_df,
-        explained_variance_ratio,
-        colour_outlier=PROTZILLA_DISCRETE_COLOR_OUTLIER_SEQUENCE[1],
-        colour_non_outlier=PROTZILLA_DISCRETE_COLOR_OUTLIER_SEQUENCE[0],
+    pca_df,
+    explained_variance_ratio,
+    colour_outlier=PROTZILLA_DISCRETE_COLOR_OUTLIER_SEQUENCE[1],
+    colour_non_outlier=PROTZILLA_DISCRETE_COLOR_OUTLIER_SEQUENCE[0],
 ) -> Figure:
     """
     This function creates a graph visualising the outlier
@@ -452,10 +452,10 @@
 
 
 def create_pca_3d_scatter_plot(
-        pca_df,
-        explained_variance_ratio,
-        colour_outlier=PROTZILLA_DISCRETE_COLOR_OUTLIER_SEQUENCE[1],
-        colour_non_outlier=PROTZILLA_DISCRETE_COLOR_OUTLIER_SEQUENCE[0],
+    pca_df,
+    explained_variance_ratio,
+    colour_outlier=PROTZILLA_DISCRETE_COLOR_OUTLIER_SEQUENCE[1],
+    colour_non_outlier=PROTZILLA_DISCRETE_COLOR_OUTLIER_SEQUENCE[0],
 ) -> Figure:
     """
     This function creates a graph visualising the outlier
