--- conflicted
+++ resolved
@@ -259,16 +259,9 @@
     """
     A method that merges the results for up- and downregulated proteins for the GSEApy
     enrichment results. If a Gene_set and Term combination is present in both dataframes,
-<<<<<<< HEAD
-    the one with the lower adjusted p-value is kept. Proteins were mapped to uppercase gene
-    symbols and need to be merged.Genes are merged and the overlap column
-    is updated according to the number of genes.
-
-=======
     the one with the higher adjusted p-value is kept. Proteins were mapped to uppercase gene
     symbols and need to be merged. Genes are merged and the overlap column
     is updated according to the number of genes.
->>>>>>> 86552c80
 
 
     :param up_enriched: dataframe with enrichment results for upregulated proteins
@@ -308,11 +301,7 @@
     return enriched.reset_index()
 
 
-<<<<<<< HEAD
-def gseapy_helper(
-=======
 def gseapy_enrichment(
->>>>>>> 86552c80
     protein_list, protein_sets, direction, organism=None, background=None, offline=False
 ):
     """
@@ -333,13 +322,8 @@
     :type background: list or None
     :param offline: whether to run the enrichment offline
     :type offline: bool
-<<<<<<< HEAD
-    :return: enrichment results and filtered groups
-    :rtype: tuple
-=======
     :return: enrichment results, filtered groups, error message if occurred [level, msg, trace(optional)]
     :rtype: tuple[pandas.DataFrame, list, list]
->>>>>>> 86552c80
     """
     logger.info("Mapping Uniprot IDs to gene symbols")
     gene_to_groups, _, filtered_groups = database_query.uniprot_groups_to_genes(
@@ -352,38 +336,24 @@
         )
         return None, None, [dict(level=messages.ERROR, msg=msg)]
 
-<<<<<<< HEAD
-    logger.info(f"Starting analysis for {direction}-regulated proteins")
-
-    msg = "Something went wrong with the analysis. Please check your inputs."
-=======
     logger.info(f"Starting analysis for {direction}regulated proteins")
 
     error_msg = "Something went wrong with the analysis. Please check your inputs."
->>>>>>> 86552c80
     if offline:
         try:
             enriched = gseapy.enrich(
                 gene_list=list(gene_to_groups.keys()),
                 gene_sets=protein_sets,
                 background=background,
-<<<<<<< HEAD
-=======
                 no_plot=True,
->>>>>>> 86552c80
                 outdir=None,
                 verbose=True,
             ).results
         except ValueError as e:
             return (
-<<<<<<< HEAD
-                dict(messages=[dict(level=messages.ERROR, msg=msg, trace=str(e))]),
-                None,
-=======
                 None,
                 None,
                 [dict(level=messages.ERROR, msg=error_msg, trace=str(e))],
->>>>>>> 86552c80
             )
     else:
         try:
@@ -397,14 +367,9 @@
             ).results
         except ValueError as e:
             return (
-<<<<<<< HEAD
-                dict(messages=[dict(level=messages.ERROR, msg=msg, trace=str(e))]),
-                None,
-=======
                 None,
                 None,
                 [dict(level=messages.ERROR, msg=error_msg, trace=str(e))],
->>>>>>> 86552c80
             )
 
     enriched["Proteins"] = enriched["Genes"].apply(
@@ -555,11 +520,7 @@
             out_messages.append(dict(level=messages.WARNING, msg=msg))
 
     if direction == "up" or direction == "both":
-<<<<<<< HEAD
-        up_enriched, up_filtered_groups = gseapy_helper(
-=======
         up_enriched, up_filtered_groups, error_msg = gseapy_enrichment(
->>>>>>> 86552c80
             up_protein_list,
             gene_sets,
             direction="up",
@@ -571,11 +532,7 @@
             return dict(messages=out_messages)
 
     if direction == "down" or direction == "both":
-<<<<<<< HEAD
-        down_enriched, down_filtered_groups = gseapy_helper(
-=======
         down_enriched, down_filtered_groups, error_msg = gseapy_enrichment(
->>>>>>> 86552c80
             down_protein_list,
             gene_sets,
             direction="down",
@@ -628,22 +585,14 @@
     For the analysis a hypergeometric test is used against a background provided as a
     path (recommended) or a number of proteins. If no background is provided, all genes in
     the gene_sets are used as the background.
-<<<<<<< HEAD
-    Up- and down-regulated proteins are analyzed separately and the results are merged.
-=======
     Up- and downregulated proteins are analyzed separately and the results are merged.
->>>>>>> 86552c80
 
     :param proteins_df: proteins to be analyzed
     :type proteins_df: dataframe
     :param differential_expression_col: name of the column in the proteins dataframe that contains values for
         direction of expression change.
     :type differential_expression_col: str
-<<<<<<< HEAD
-    :param protein_sets_path: path to file containing gene sets. The identifiers
-=======
     :param gene_sets_path: path to file containing gene sets. The identifiers
->>>>>>> 86552c80
         in the gene_sets should be uppercase gene symbols.
 
         This could be any of the following file types: .gmt, .txt, .csv, .json
@@ -655,11 +604,7 @@
             Set_name2, Gene2, Gene3, ...
         - .json:
             {Set_name: [Gene1, Gene2, ...], Set_name2: [Gene2, Gene3, ...]}
-<<<<<<< HEAD
-    :type protein_sets_path: str
-=======
     :type gene_sets_path: str
->>>>>>> 86552c80
     :param background_path: background genes to be used for the analysis.
         Should be provided as uppercase gene symbols. If no background is provided,
         all genes in gene sets are used. The background is defined by your experiment.
@@ -717,11 +662,7 @@
             direction = "up"
             out_messages.append(dict(level=messages.WARNING, msg=msg))
 
-<<<<<<< HEAD
-    gene_sets = read_protein_or_gene_sets_file(protein_sets_path)
-=======
     gene_sets = read_protein_or_gene_sets_file(gene_sets_path)
->>>>>>> 86552c80
     if (
         isinstance(gene_sets, dict) and "messages" in gene_sets
     ):  # file could not be read successfully
@@ -741,45 +682,28 @@
         out_messages.append(dict(level=messages.INFO, msg=msg))
 
     if direction == "up" or direction == "both":
-<<<<<<< HEAD
-        up_enriched, up_filtered_groups = gseapy_helper(
-=======
         up_enriched, up_filtered_groups, error_msg = gseapy_enrichment(
->>>>>>> 86552c80
             up_protein_list,
             gene_sets,
             direction="up",
             background=background,
             offline=True,
         )
-<<<<<<< HEAD
-        if isinstance(up_enriched, dict):  # error occurred
-            return up_enriched
-
-    if direction == "down" or direction == "both":
-        down_enriched, down_filtered_groups = gseapy_helper(
-=======
         if error_msg:
             out_messages.append(error_msg)
             return dict(messages=out_messages)
 
     if direction == "down" or direction == "both":
         down_enriched, down_filtered_groups, error_msg = gseapy_enrichment(
->>>>>>> 86552c80
             down_protein_list,
             gene_sets,
             direction="down",
             background=background,
             offline=True,
         )
-<<<<<<< HEAD
-        if isinstance(down_enriched, dict):  # error occurred
-            return down_enriched
-=======
         if error_msg:
             out_messages.append(error_msg)
             return dict(messages=out_messages)
->>>>>>> 86552c80
 
     if direction == "both":
         filtered_groups = up_filtered_groups + down_filtered_groups
@@ -790,11 +714,7 @@
             up_filtered_groups if direction == "up" else down_filtered_groups
         )
 
-<<<<<<< HEAD
-    out_dict = {"enrichment_results": enriched, "messages": out_messages}
-=======
     out_dict = {"enrichment_df": enriched, "messages": out_messages}
->>>>>>> 86552c80
 
     if filtered_groups:
         msg = "Some proteins could not be mapped to gene symbols and were excluded from the analysis"
