--- conflicted
+++ resolved
@@ -170,13 +170,9 @@
             out_dict, found_proteins = merge_dict(out_dict, mapping)
             ids_to_search -= found_proteins
         elif "Gene Names" in cols:
-<<<<<<< HEAD
-            df = uniprot_query_dataframe(db_name, ids_to_search, ["Gene Names"], database_dir=database_dir)
-=======
             df = uniprot_query_dataframe(
                 db_name, ids_to_search, ["Gene Names"]
             ).dropna()
->>>>>>> c98aa168
             mapping = df.to_dict()["Gene Names"]
             first_gene_dict = {k: v and v.split()[0] for k, v in mapping.items()}  # TODO: check this splitting rule
             out_dict, found_proteins = merge_dict(out_dict, first_gene_dict)
@@ -233,15 +229,9 @@
     for group in uniprot_groups:
         for protein in group.split(";"):
             proteins.add(clean_uniprot_id(protein))
-<<<<<<< HEAD
-    id_to_gene, not_found = uniprot_to_genes(list(proteins), databases, use_biomart, database_dir=database_dir)
-    group_to_genes = {}
-    gene_to_groups = defaultdict(list)
-=======
     id_to_gene, not_found = uniprot_to_genes(list(proteins), databases, use_biomart)
     protein_group_to_genes = {}
     gene_to_protein_groups = defaultdict(list)
->>>>>>> c98aa168
     filtered = []
     for group in uniprot_groups:
         clean_prot_ids = set(clean_uniprot_id(protein) for protein in group.split(";"))
@@ -249,11 +239,7 @@
         if not results:
             filtered.append(group)
         else:
-<<<<<<< HEAD
-            group_to_genes[group] = list(results)
-=======
             protein_group_to_genes[group] = results
->>>>>>> c98aa168
             for result in results:
                 gene_to_protein_groups[result].append(group)
     return dict(gene_to_protein_groups), protein_group_to_genes, filtered