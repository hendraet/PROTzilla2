--- conflicted
+++ resolved
@@ -81,13 +81,9 @@
     return {"results_df": dataframe}
 
 
-<<<<<<< HEAD
-def gene_mapping(dataframe, database_names, use_biomart=False, database_dir=None):
-=======
 def gene_mapping(
     dataframe: pd.DataFrame, database_names: list[str] | str, use_biomart: bool = False
 ):
->>>>>>> c98aa168
     """
     Maps the protein ID groups to HGNC gene symbols, filtering out ones that are not
     found.
@@ -112,10 +108,6 @@
         )
     if isinstance(database_names, str):
         database_names = [database_names]
-<<<<<<< HEAD
-    gene_to_groups, groups_to_genes, filtered = database_query.uniprot_groups_to_genes(
-        groups, database_names, use_biomart=use_biomart, database_dir=database_dir
-=======
     (
         gene_to_protein_groups,
         protein_group_to_genes,
@@ -141,7 +133,6 @@
     ]
     protein_groups_to_groups_df = pd.DataFrame.from_records(
         protein_group_to_genes_unpacked, columns=["Protein ID", "Gene"]
->>>>>>> c98aa168
     )
     return {
         "protein_group_to_genes": pd.DataFrame(
