--- conflicted
+++ resolved
@@ -118,17 +118,13 @@
             step_manager = StepManager()
             step_manager.df_mode = run.get(KEYS.DF_MODE, "disk")
             for step_data in run[KEYS.STEPS]:
-<<<<<<< HEAD
-                if 'form_inputs' in step_data and 'colors' in step_data['form_inputs']:
-                    set_color(step_data)
-                step = self._read_step(step_data, step_manager)
-=======
                 try:
+                    if 'form_inputs' in step_data and 'colors' in step_data['form_inputs']:
+                        set_color(step_data)
                     step = self._read_step(step_data, step_manager)
                 except Exception as e:
                     logger.error(f"Error reading step: {e}")
                     continue
->>>>>>> 81e30c06
                 step_manager.add_step(step)
 
             # this expression ensures that the current step index is within the bounds of the steps list, and at least 0
@@ -170,8 +166,8 @@
                 inputs_to_write = {}
                 for input_key, input_value in inputs:
                     if not (
-                            isinstance(input_value, pd.DataFrame)
-                            or utilities.check_is_path(input_value)
+                        isinstance(input_value, pd.DataFrame)
+                        or utilities.check_is_path(input_value)
                     ):
                         inputs_to_write[input_key] = input_value
 
@@ -286,7 +282,7 @@
                 file_path = self.plot_dir / f"{instance_identifier}_plot{i}.json"
                 self.plot_dir.mkdir(parents=True, exist_ok=True)
                 if not isinstance(
-                        plot, bytes
+                    plot, bytes
                 ):  # TODO the data integration plots are of type byte, and therefore cannot be written using this methodology
                     write_json(plot, file_path)
                     plot.write_image(str(file_path).replace(".json", ".png"))
