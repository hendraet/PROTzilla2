import sys
import tempfile
import traceback
import zipfile
from pathlib import Path

import networkx as nx
import numpy as np
import pandas as pd
from django.http import (
    FileResponse,
    HttpResponseBadRequest,
    HttpResponseRedirect,
    JsonResponse,
)
from django.shortcuts import render
from django.template.loader import render_to_string
from django.urls import reverse
from main.settings import BASE_DIR

from protzilla.workflow_helper import is_last_step

sys.path.append(f"{BASE_DIR}/..")

from protzilla.constants.protzilla_logging import logger
from protzilla.data_integration.database_query import uniprot_columns
from protzilla.run import Run
from protzilla.run_helper import get_parameters
from protzilla.utilities import (
    clean_uniprot_id,
    get_memory_usage,
    name_to_title,
    unique_justseen,
)
from protzilla.workflow_helper import is_last_step
from ui.runs.fields import (
    make_current_fields,
    make_displayed_history,
    make_dynamic_fields,
    make_method_dropdown,
    make_name_field,
    make_parameter_input,
    make_plot_fields,
    make_sidebar,
)
from ui.runs.utilities.alert import build_trace_alert
from ui.runs.views_helper import parameters_from_post, display_message, clear_messages

active_runs = {}


def index(request):
    """
    Renders the main index page of the PROTzilla application.

    :param request: the request object
    :type request: HttpRequest

    :return: the rendered index page
    :rtype: HttpResponse
    """
    return render(
        request,
        "runs/index.html",
        context={
            "available_workflows": Run.available_workflows(),
            "available_runs": Run.available_runs(),
        },
    )


def detail(request, run_name):
    """
    Renders the details page of a specific run.
    For rendering a context dict is created that contains all the dynamic information
    that is needed to display the page. This wraps other methods that provide subparts
    for the page e.g. make_displayed_history() to show the history.

    :param request: the request object
    :type request: HttpRequest
    :param run_name: the name of the run
    :type run_name: str

    :return: the rendered details page
    :rtype: HttpResponse
    """
    if run_name not in active_runs:
        active_runs[run_name] = Run.continue_existing(run_name)
    run = active_runs[run_name]
    section, step, method = run.current_run_location()
    end_of_run = not step
    if not end_of_run:
        description = run.workflow_meta[section][step][method]["description"]
    else: description = ""
    last_step = is_last_step(run.workflow_config, run.step_index)
    # This is a temporary solution and should be removed when the problem in the referenced step is fixed

    if run.section == "data_integration" and run.step == "enrichment_analysis":
        message = {
            'level': 30,
            'msg': 'To select a column name, you have to first change'
                   ' the entry in the "Dataframe with protein IDs..." field and then change it '
                   'back to select values in the field "Column name...".'
        }
        display_message(message, request)
    elif run.section == "data_integration" and run.method == "GO_enrichment_bar_plot":
        message = {
            'level': 30,
            'msg': 'To select sets to be plotted, you have to first change'
                   ' the entry in the dataframe-field and then change it '
                   'back to select sets.'
        }
        display_message(message, request)
    clear_messages(request)

    current_plots = []
    for plot in run.plots:
        if isinstance(plot, bytes):
            # Base64 encoded image
            current_plots.append(
                '<div class="row d-flex justify-content-center mb-4"><img src="data:image/png;base64, {}"></div>'.format(
                    plot.decode("utf-8")
                )
            )
        elif isinstance(plot, dict):
            if "plot_base64" in plot:
                current_plots.append(
                    '<div class="row d-flex justify-content-center mb-4"><img id="{}" src="data:image/png;base64, {}"></div>'.format(
                        plot["key"], plot["plot_base64"].decode("utf-8")
                    )
                )
            else:
                current_plots.append(None)
        else:
            current_plots.append(plot.to_html(include_plotlyjs=False, full_html=False))

    show_table = run.current_out and any(
        isinstance(v, pd.DataFrame) for v in run.current_out.values()
    )

    show_protein_graph = (
            run.current_out
            and "graph_path" in run.current_out
            and run.current_out["graph_path"] is not None
            and Path(run.current_out["graph_path"]).exists()
    )

    return render(
        request,
        "runs/details.html",
        context=dict(
            run_name=run_name,
            section=section,
            step=step,
            display_name=f"{name_to_title(run.step)}",
            displayed_history=make_displayed_history(run),
            method_dropdown=make_method_dropdown(run, section, step, method),
            fields=make_current_fields(run, section, step, method),
            plot_fields=make_plot_fields(run, section, step, method),
            name_field=make_name_field(results_exist(run), run, end_of_run),
            current_plots=current_plots,
            results_exist=results_exist(run),
            show_back=bool(run.history.steps),
            show_plot_button=run.result_df is not None,
            sidebar=make_sidebar(request, run, run_name),
            last_step=last_step,
            end_of_run=end_of_run,
            show_table=show_table,
            used_memory=get_memory_usage(),
            show_protein_graph=show_protein_graph,
            description=description,
        ),
    )


def change_method(request, run_name):
    """
    Changes the method during a step of a run.
    This is called when the user selects a new method in the first dropdown of a step.

    :param request: the request object
    :type request: HttpRequest
    :param run_name: the name of the run
    :type run_name: str

    :return: a JSON response object containing the new fields for the selected method
    :rtype: JsonResponse
    """
    # TODO 92 extract into a separate method like try_reactivate_run
    try:
        if run_name not in active_runs:
            active_runs[run_name] = Run.continue_existing(run_name)
        run = active_runs[run_name]
    except FileNotFoundError:
        traceback.print_exc()
        response = JsonResponse({"error": f"Run '{run_name}' was not found"})
        response.status_code = 404  # not found
        return response

    run.method = request.POST["method"]
    section, step, _ = run.current_workflow_location()
    run.update_workflow_config([], update_params=False)

    current_fields = make_current_fields(run, run.section, run.step, run.method)
    plot_fields = make_plot_fields(run, run.section, run.step, run.method)
    return JsonResponse(
        dict(
            parameters=render_to_string(
                "runs/fields.html",
                context=dict(fields=current_fields),
            ),
            plot_parameters=render_to_string(
                "runs/fields.html",
                context=dict(fields=plot_fields),
            ),
        ),
        safe=False,
    )


def change_dynamic_fields(request, run_name):
    """
    Renders fields that depend on the value of another field e.g. a dropdown, the value
    being the dynamic_trigger_value below. The field is specified by its key and part of
    the request.

    :param request: the request object
    :type request: HttpRequest
    :param run_name: the name of the run
    :type run_name: str

    :return: a JSON response object containing the new fields depending on the value of
        the dynamic trigger
    :rtype: JsonResponse
    """

    try:
        if run_name not in active_runs:
            active_runs[run_name] = Run.continue_existing(run_name)
        run = active_runs[run_name]
    except FileNotFoundError:
        traceback.print_exc()
        response = JsonResponse({"error": f"Run '{run_name}' was not found"})
        response.status_code = 404  # not found
        return response

    dynamic_trigger_value = request.POST["selected_input"]
    dynamic_trigger_key = request.POST["key"]
    all_parameters_dict = get_parameters(run, run.section, run.step, run.method)
    dynamic_trigger_param_dict = all_parameters_dict[dynamic_trigger_key]
    dynamic_fields = make_dynamic_fields(
        dynamic_trigger_param_dict, dynamic_trigger_value, all_parameters_dict, False
    )
    parameters = render_to_string(
        "runs/fields.html",
        context=dict(fields=dynamic_fields),
    )
    return JsonResponse(dict(parameters=parameters), safe=False)


def change_field(request, run_name):
    """
    Changes the value of one or multiple fields during a method of a run depending on a
    selected value in another field. The field that triggers this method is identified by
    the post_id variable.
    In contrast to change_dynamic_fields, this method changes the value of the field itself
    instead of rendering new fields.

    :param request: the request object
    :type request: HttpRequest
    :param run_name: the name of the run
    :type run_name: str

    :return: a JSON response object containing the updated fields depending on the value of the
        dynamic trigger field
    :rtype: JsonResponse
    """
    try:
        if run_name not in active_runs:
            active_runs[run_name] = Run.continue_existing(run_name)
        run = active_runs[run_name]
    except FileNotFoundError as e:
        print(str(e))
        response = JsonResponse({"error": f"Run '{run_name}' was not found"})
        response.status_code = 404  # not found
        return response

    selected = request.POST.getlist("selected[]")
    post_id = request.POST["id"]
    if len(selected) > 1:
        # remove last 4 characters from post_id to get the original id
        # because multiple selected items are in id_div
        post_id = post_id[:-4]

    parameters = run.workflow_meta[run.section][run.step][run.method]["parameters"]
    if "fill_dynamic" in parameters[post_id]:
        fields_to_fill = parameters[post_id]["fill_dynamic"]
    else:
        fields_to_fill = [
            k for k in parameters.keys() if parameters[k]["type"] == "named_output_v2"
        ]

    fields = {}
    for key in fields_to_fill:
        param_dict = parameters[key]

        if "fill" in param_dict:
            if param_dict["fill"] == "metadata_column_data":
                param_dict["categories"] = run.metadata[selected[0]].unique().tolist()
            elif param_dict["fill"] == "uniprot_fields":
                param_dict["categories"] = uniprot_columns(selected[0]) + ["Links"]
            elif param_dict["fill"] == "protein_ids":
                if len(selected) == 1:
                    named_output = run.current_out_sources[selected[0]]
                    output_item = selected[0]
                else:
                    named_output = selected[0]
                    output_item = selected[1]
                # KeyError is expected when named_output triggers the fill
                try:
                    protein_iterable = run.history.output_of_named_step(
                        named_output, output_item
                    )
                except KeyError:
                    protein_iterable = None
                if isinstance(protein_iterable, pd.DataFrame):
                    param_dict["categories"] = protein_iterable["Protein ID"].unique()
                elif isinstance(protein_iterable, pd.Series):
                    param_dict["categories"] = protein_iterable.unique()
                elif isinstance(protein_iterable, list):
                    param_dict["categories"] = protein_iterable
                else:
                    param_dict["categories"] = []
                    print(
                        f"Warning: expected protein_iterable to be a DataFrame, Series or list, but got {type(protein_iterable)}. Proceeding with empty list."
                    )

        elif param_dict["fill"] == "protein_df_columns":
            named_output = selected[0]
            output_item = selected[1]
            # KeyError is expected when named_output triggers the fill
            try:
                protein_iterable = run.history.output_of_named_step(
                    named_output, output_item
                )
            except KeyError:
                protein_iterable = None
            if isinstance(protein_iterable, pd.DataFrame):
                categories = []
                for column in protein_iterable.columns:
                    if column not in ["Protein ID", "Sample"]:
                        categories.append(column)
                param_dict["categories"] = categories
            elif isinstance(protein_iterable, pd.Series):
                param_dict["categories"] = protein_iterable.index
            elif isinstance(protein_iterable, dict):
                param_dict["categories"] = protein_iterable.keys()
            else:
                param_dict["categories"] = []
                logger.warning(
                    f"Warning: expected protein_iterable to be a DataFrame or Series, but got {type(protein_iterable)}. Proceeding with empty list."
                )

        elif param_dict["fill"] == "enrichment_categories":
            named_output = selected[0]
            output_item = selected[1]

            # TODO: this is a bit hacky, but it works for now
            # should be refactored when we rework the named input handling
            # KeyError is expected here because named_output trigger change_field
            # twice to make sure that the categories are updated after the named_output has updated
            try:
                protein_iterable = run.history.output_of_named_step(
                    named_output, output_item
                )
            except KeyError:
                protein_iterable = None

            if (
                not isinstance(protein_iterable, pd.DataFrame)
                or not "Gene_set" in protein_iterable.columns
            ):
                param_dict["categories"] = []
            else:
                param_dict["categories"] = (
                    protein_iterable["Gene_set"].unique().tolist()
                )
        elif param_dict["fill"] == "gsea_enrichment_categories":
            named_output = selected[0]
            output_item = selected[1]

            try:
                protein_iterable = run.history.output_of_named_step(
                    named_output, output_item
                )
            except KeyError:
                protein_iterable = None

            if (
                not isinstance(protein_iterable, pd.DataFrame)
                or not "NES" in protein_iterable.columns
            ):
                param_dict["categories"] = []
            else:
                # gene_set_libraries are all prefixes for Term column in gsea output
                # if no prefix is found, a single gmt file was used
                gene_set_libraries = set()
                for term in protein_iterable["Term"].unique():
                    if "__" in term:
                        gene_set_lib = term.split("__")[0]
                        gene_set_libraries.add(gene_set_lib)
                    else:
                        gene_set_libraries.add("all")
                param_dict["categories"] = list(gene_set_libraries)

<<<<<<< HEAD
=======
                if (
                    not isinstance(protein_iterable, pd.DataFrame)
                    or not "NES" in protein_iterable.columns
                ):
                    param_dict["categories"] = []
                else:
                    # gene_set_libraries are all prefixes for Term column in gsea output
                    # if no prefix is found, a single gmt file was used
                    gene_set_libraries = set()
                    for term in protein_iterable["Term"].unique():
                        if "__" in term:
                            gene_set_lib = term.split("__")[0]
                            gene_set_libraries.add(gene_set_lib)
                        else:
                            gene_set_libraries.add("all")
                    param_dict["categories"] = list(gene_set_libraries)

>>>>>>> 277a764a
        elif "select_from" in param_dict:
            param_dict["outputs"] = run.history.output_keys_of_named_step(selected[0])

            for out_key in param_dict["outputs"]:
                run.current_out_sources[out_key] = selected[0]

        fields[key] = make_parameter_input(key, param_dict, parameters, disabled=False)

    return JsonResponse(fields, safe=False)


def create(request):
    """
    Creates a new run. The user is then redirected to the detail page of the run.

    :param request: the request object
    :type request: HttpRequest

    :return: the rendered details page of the new run
    :rtype: HttpResponse
    """
    run_name = request.POST["run_name"]
    run = Run.create(
        run_name,
        request.POST["workflow_config_name"],
        df_mode=request.POST["df_mode"],
    )
    active_runs[run_name] = run
    return HttpResponseRedirect(reverse("runs:detail", args=(run_name,)))


def continue_(request):
    """
    Continues an existing run. The user is redirected to the detail page of the run and
    can resume working on the run.

    :param request: the request object
    :type request: HttpRequest

    :return: the rendered details page of the run
    :rtype: HttpResponse
    """
    run_name = request.POST["run_name"]
    active_runs[run_name] = Run.continue_existing(run_name)
    return HttpResponseRedirect(reverse("runs:detail", args=(run_name,)))


def next_(request, run_name):
    """
    Skips to and renders the next step/method of the run.

    :param request: the request object
    :type request: HttpRequest
    :param run_name: the name of the run
    :type run_name: str

    :return: the rendered detail page of the run with the next step/method
    :rtype: HttpResponse
    """
    run = active_runs[run_name]

    run.next_step(request.POST["name"])

    for message in run.current_messages:
        display_message(message, request)

    return HttpResponseRedirect(reverse("runs:detail", args=(run_name,)))


def back(request, run_name):
    """
    Goes back to and renders the previous step/method of the run.

    :param request: the request object
    :type request: HttpRequest
    :param run_name: the name of the run
    :type run_name: str

    :return: the rendered detail page of the run with the previous step/method
    :rtype: HttpResponse
    """
    run = active_runs[run_name]
    run.back_step()
    return HttpResponseRedirect(reverse("runs:detail", args=(run_name,)))


def add(request, run_name):
    """
    Adds a new method to the run. The method is added as the next step.

    :param request: the request object
    :type request: HttpRequest
    :param run_name: the name of the run
    :type run_name: str

    :return: the rendered detail page of the run, new method visible in sidebar
    :rtype: HttpResponse
    """
    run = active_runs[run_name]

    post = dict(request.POST)
    del post["csrfmiddlewaretoken"]
    step = post["step"][0]
    section = post["section_name"][0]
    method = post["method"][0]

    run.insert_at_next_position(step, section, method)
    return HttpResponseRedirect(reverse("runs:detail", args=(run_name,)))


def delete_step(request, run_name):
    """
    Deletes a step/method from the run.

    :param request: the request object
    :type request: HttpRequest
    :param run_name: the name of the run
    :type run_name: str

    :return: the rendered detail page of the run, deleted method no longer visible in sidebar
    :rtype: HttpResponse
    """
    run = active_runs[run_name]

    post = dict(request.POST)
    del post["csrfmiddlewaretoken"]
    index = int(post["index"][0])
    section = post["section_name"][0]
    run.delete_step(section, index)
    return HttpResponseRedirect(reverse("runs:detail", args=(run_name,)))


def export_workflow(request, run_name):
    """
    Exports the workflow of the run as a JSON file so that it can be reused and shared.

    :param request: the request object
    :type request: HttpRequest
    :param run_name: the name of the run
    :type run_name: str

    :return: the rendered detail page of the run
    :rtype: HttpResponse
    """
    run = active_runs[run_name]
    post = dict(request.POST)
    del post["csrfmiddlewaretoken"]
    print("run_name")
    print(run_name)
    name = post["name"][0]
    run.export_workflow(name)

    return HttpResponseRedirect(reverse("runs:detail", args=(run_name,)))


def calculate(request, run_name):
    """
    Performs the current methods calculation during the run. Django messages are used to
    display additional information, warnings and errors to the user.

    :param request: the request object
    :type request: HttpRequest
    :param run_name: the name of the run
    :type run_name: str

    :return: the rendered detail page of the run
    :rtype: HttpResponse
    """
    run = active_runs[run_name]
    parameters = parameters_from_post(request.POST)
    del parameters["chosen_method"]

    for k, v in dict(request.FILES).items():
        # assumption: only one file uploaded
        parameters[k] = v[0].temporary_file_path()
    run.perform_current_calculation_step(parameters)

    for message in run.current_messages:
        display_message(message, request)

    return HttpResponseRedirect(reverse("runs:detail", args=(run_name,)))


def plot(request, run_name):
    """
    Creates a plot from the current step/method of the run.
    This is only called by the plot button in the data preprocessing section aka when a plot is
    simultaneously a step on its own.
    Django messages are used to display additional information, warnings and errors to the user.

    :param request: the request object
    :type request: HttpRequest
    :param run_name: the name of the run
    :type run_name: str

    :return: the rendered detail page of the run, now with the plot
    :rtype: HttpResponse
    """
    run = active_runs[run_name]
    section, step, method = run.current_run_location()
    parameters = parameters_from_post(request.POST)

    if run.step == "plot":
        del parameters["chosen_method"]

    run.create_plot_from_current_location(parameters)

    for index, message in enumerate(run.current_messages):
        if isinstance(message, dict):
            display_message(message, request)

    return HttpResponseRedirect(reverse("runs:detail", args=(run_name,)))


def add_name(request, run_name):
    """
    Adds a name to the results of a calculated method of the run. The name can be used
    to identify the result and use them later.

    :param request: the request object
    :type request: HttpRequest
    :param run_name: the name of the run
    :type run_name: str

    :return: the rendered detail page of the run
    :rtype: HttpResponse
    """
    run = active_runs[run_name]
    run.name_step(int(request.POST["index"]), request.POST["name"])
    return HttpResponseRedirect(reverse("runs:detail", args=(run_name,)))


def results_exist(run: Run) -> bool:
    """
    Checks if the last step has produced valid results.

    :param run: the run to check

    :return: True if the results are valid, False otherwise
    """
    if run.section == "importing":
        return run.result_df is not None or (run.step == "plot" and run.plots)
    if run.section == "data_preprocessing":
        return run.result_df is not None or (run.step == "plot" and run.plots)
    if run.section == "data_analysis" or run.section == "data_integration":
        return run.calculated_method is not None or (run.step == "plot" and run.plots)
    return True


def results_exist_json(request, run_name):
    """
    Checks if the results of the run exist. This is used to determine if the Next button
    should be enabled or not.

    :param request: the request object
    :type request: HttpRequest
    :param run_name: the name of the run
    :type run_name: str

    :return: a JSON response with a boolean value
    :rtype: JsonResponse
    """
    run = active_runs[run_name]
    return JsonResponse(dict(results_exist=results_exist(run)))


def all_button_parameters(request, run_name):
    """
    Returns all parameters that are needed to render the buttons as enabled or disabled
    in the run detail page.
    See ui/runs/templates/runs/form_buttons.html for detailed documentation.

    :param request: the request object
    :type request: HttpRequest
    :param run_name: the name of the run
    :type run_name: str

    :return: a JSON response with the parameters
    :rtype: JsonResponse
    """
    run = active_runs[run_name]
    d = dict()
    d["current_plot_parameters"] = run.current_plot_parameters.get(run.method, {})
    d["plotted_for_parameters"] = (
        run.plotted_for_parameters if run.plotted_for_parameters is not None else dict()
    )

    if run.current_parameters is None or run.result_df is None:
        d["current_parameters"] = dict()
        d["chosen_method"] = dict()
    else:
        d["current_parameters"] = run.current_parameters[run.method]
        d["chosen_method"] = run.method

    return JsonResponse(d)


def outputs_of_step(request, run_name):
    """
    Returns the output keys of a named step of the run. This is used to determine which
    parameters can be used as input for future steps.

    :param request: the request object
    :type request: HttpRequest
    :param run_name: the name of the run
    :type run_name: str

    :return: a JSON response with the output keys
    :rtype: JsonResponse
    """
    run = active_runs[run_name]
    step_name = request.POST["step_name"]
    return JsonResponse(run.history.output_keys_of_named_step(step_name), safe=False)


def download_plots(request, run_name):
    """
    Downloads all plots of the current method in the run. If multiple plots are created,
    they are zipped together. The format of the plots is specified in the request.

    :param request: the request object
    :type request: HttpRequest
    :param run_name: the name of the run
    :type run_name: str

    :return: a FileResponse with the plots
    :rtype: FileResponse
    """
    run = active_runs[run_name]
    format_ = request.GET["format"]
    exported = run.export_plots(format_=format_)
    if len(exported) == 1:
        filename = f"{run.step_index}-{run.section}-{run.step}-{run.method}.{format_}"
        return FileResponse(exported[0], filename=filename, as_attachment=True)

    with tempfile.NamedTemporaryFile(delete=False) as f:
        temp_filename = f.name
    with zipfile.ZipFile(temp_filename, "w") as zf:
        for i, plot in enumerate(exported):
            filename = (
                f"{run.step_index}-{run.section}-{run.step}-{run.method}-{i}.{format_}"
            )
            zf.writestr(filename, plot.getvalue())
    return FileResponse(
        open(temp_filename, "rb"),
        filename=f"{run.step_index}-{run.section}-{run.step}-{run.method}-{format_}.zip",
        as_attachment=True,
    )


def tables(request, run_name, index, key=None):
    if run_name not in active_runs:
        active_runs[run_name] = Run.continue_existing(run_name)
    run = active_runs[run_name]

    # use current output when applicable (not yet in history)
    if index < len(run.history.steps):
        history_step = run.history.steps[index]
        outputs = history_step.outputs
        section = history_step.section
        step = history_step.step
        method = history_step.method
        name = run.history.step_names[index]
    else:
        outputs = run.current_out
        section = run.section
        step = run.step
        method = run.method
        name = None

    options = []
    for k, value in outputs.items():
        if isinstance(value, pd.DataFrame) and k != key:
            options.append(k)

    if key is None and options:
        # choose an option if url without key is used
        return HttpResponseRedirect(
            reverse("runs:tables", args=(run_name, index, options[0]))
        )

    return render(
        request,
        "runs/tables.html",
        context=dict(
            run_name=run_name,
            index=index,
            # put key as first option to make selected
            options=[(opt, opt) for opt in [key] + options],
            key=key,
            section=section,
            step=step,
            method=method,
            name=name,
            clean_ids="clean-ids" if "clean-ids" in request.GET else "",
        ),
    )


def tables_content(request, run_name, index, key):
    run = active_runs[run_name]
    if index < len(run.history.steps):
        outputs = run.history.steps[index].outputs[key]
    else:
        outputs = run.current_out[key]
    out = outputs.replace(np.nan, None)

    if "clean-ids" in request.GET:
        for column in out.columns:
            if "protein" in column.lower():
                out[column] = out[column].map(
                    lambda group: ";".join(
                        unique_justseen(map(clean_uniprot_id, group.split(";")))
                    )
                )
    return JsonResponse(
        dict(columns=out.to_dict("split")["columns"], data=out.to_dict("split")["data"])
    )


def protein_graph(request, run_name, index: int):
    run = active_runs[run_name]

    if index < len(run.history.steps):
        outputs = run.history.steps[index].outputs
    else:
        outputs = run.current_out

    if "graph_path" not in outputs:
        return HttpResponseBadRequest(
            f"No Graph Path found in output of step with index {index}"
        )

    graph_path = outputs["graph_path"]
    peptide_matches = outputs.get("peptide_matches", [])
    peptide_mismatches = outputs.get("peptide_mismatches", [])
    protein_id = outputs.get("protein_id", "")

    if not Path(graph_path).exists():
        return HttpResponseBadRequest(f"Graph file {graph_path} does not exist")

    graph = nx.read_graphml(graph_path)

    max_peptides = 0
    min_peptides = 0
    nodes = []

    # count number of peptides for each node, set max_peptides and min_peptides
    for node in graph.nodes():
        peptides = graph.nodes[node].get("peptides", "")
        if peptides != "":
            peptides = peptides.split(";")
            if len(peptides) > max_peptides:
                max_peptides = len(peptides)
            elif len(peptides) < min_peptides:
                min_peptides = len(peptides)
        nodes.append(
            {
                "data": {
                    "id": node,
                    "label": graph.nodes[node].get(
                        "aminoacid", "####### ERROR #######"
                    ),
                    "match": graph.nodes[node].get("match", "false"),
                    "peptides": graph.nodes[node].get("peptides", ""),
                    "peptides_count": len(peptides),
                }
            }
        )

    edges = [{"data": {"source": u, "target": v}} for u, v in graph.edges()]
    elements = nodes + edges

    return render(
        request,
        "runs/protein_graph.html",
        context={
            "elements": elements,
            "peptide_matches": peptide_matches,
            "peptide_mismatches": peptide_mismatches,
            "protein_id": protein_id,
            "filtered_blocks": outputs.get("filtered_blocks", []),
            "max_peptides": max_peptides,
            "min_peptides": min_peptides,
            "run_name": run_name,
            "used_memory": get_memory_usage(),
        },
    )<|MERGE_RESOLUTION|>--- conflicted
+++ resolved
@@ -43,8 +43,7 @@
     make_plot_fields,
     make_sidebar,
 )
-from ui.runs.utilities.alert import build_trace_alert
-from ui.runs.views_helper import parameters_from_post, display_message, clear_messages
+from ui.runs.views_helper import clear_messages, display_message, parameters_from_post
 
 active_runs = {}
 
@@ -91,24 +90,25 @@
     end_of_run = not step
     if not end_of_run:
         description = run.workflow_meta[section][step][method]["description"]
-    else: description = ""
+    else:
+        description = ""
     last_step = is_last_step(run.workflow_config, run.step_index)
     # This is a temporary solution and should be removed when the problem in the referenced step is fixed
 
     if run.section == "data_integration" and run.step == "enrichment_analysis":
         message = {
-            'level': 30,
-            'msg': 'To select a column name, you have to first change'
-                   ' the entry in the "Dataframe with protein IDs..." field and then change it '
-                   'back to select values in the field "Column name...".'
+            "level": 30,
+            "msg": "To select a column name, you have to first change"
+            ' the entry in the "Dataframe with protein IDs..." field and then change it '
+            'back to select values in the field "Column name...".',
         }
         display_message(message, request)
     elif run.section == "data_integration" and run.method == "GO_enrichment_bar_plot":
         message = {
-            'level': 30,
-            'msg': 'To select sets to be plotted, you have to first change'
-                   ' the entry in the dataframe-field and then change it '
-                   'back to select sets.'
+            "level": 30,
+            "msg": "To select sets to be plotted, you have to first change"
+            " the entry in the dataframe-field and then change it "
+            "back to select sets.",
         }
         display_message(message, request)
     clear_messages(request)
@@ -139,10 +139,10 @@
     )
 
     show_protein_graph = (
-            run.current_out
-            and "graph_path" in run.current_out
-            and run.current_out["graph_path"] is not None
-            and Path(run.current_out["graph_path"]).exists()
+        run.current_out
+        and "graph_path" in run.current_out
+        and run.current_out["graph_path"] is not None
+        and Path(run.current_out["graph_path"]).exists()
     )
 
     return render(
@@ -413,26 +413,6 @@
                         gene_set_libraries.add("all")
                 param_dict["categories"] = list(gene_set_libraries)
 
-<<<<<<< HEAD
-=======
-                if (
-                    not isinstance(protein_iterable, pd.DataFrame)
-                    or not "NES" in protein_iterable.columns
-                ):
-                    param_dict["categories"] = []
-                else:
-                    # gene_set_libraries are all prefixes for Term column in gsea output
-                    # if no prefix is found, a single gmt file was used
-                    gene_set_libraries = set()
-                    for term in protein_iterable["Term"].unique():
-                        if "__" in term:
-                            gene_set_lib = term.split("__")[0]
-                            gene_set_libraries.add(gene_set_lib)
-                        else:
-                            gene_set_libraries.add("all")
-                    param_dict["categories"] = list(gene_set_libraries)
-
->>>>>>> 277a764a
         elif "select_from" in param_dict:
             param_dict["outputs"] = run.history.output_keys_of_named_step(selected[0])
 
