--- conflicted
+++ resolved
@@ -18,13 +18,14 @@
 from django.urls import reverse
 from main.settings import BASE_DIR
 
+from protzilla.workflow_helper import is_last_step
+
 sys.path.append(f"{BASE_DIR}/..")
 
 from protzilla.constants.protzilla_logging import logger
 from protzilla.data_integration.database_query import uniprot_columns
 from protzilla.run import Run
 from protzilla.run_helper import get_parameters
-from protzilla.workflow_helper import is_last_step
 from protzilla.utilities import (
     clean_uniprot_id,
     get_memory_usage,
@@ -87,10 +88,10 @@
     run = active_runs[run_name]
     section, step, method = run.current_run_location()
     end_of_run = not step
-<<<<<<< HEAD
     if not end_of_run:
         description = run.workflow_meta[section][step][method]["description"]
     else: description = ""
+    last_step = is_last_step(run.workflow_config, run.step_index)
     # This is a temporary solution and should be removed when the problem in the referenced step is fixed
 
     if run.section == "data_integration" and run.step == "enrichment_analysis":
@@ -110,10 +111,6 @@
         }
         display_message(message, request)
     clear_messages(request)
-=======
-    last_step = is_last_step(run.workflow_config, run.step_index)
-    description = run.workflow_meta[section][step][method]["description"]
->>>>>>> 504759a0
 
     current_plots = []
     for plot in run.plots:
@@ -313,7 +310,7 @@
                 if len(selected) == 1:
                     named_output = run.current_out_sources[selected[0]]
                     output_item = selected[0]
-                else: 
+                else:
                     named_output = selected[0]
                     output_item = selected[1]
                 # KeyError is expected when named_output triggers the fill
@@ -335,7 +332,6 @@
                         f"Warning: expected protein_iterable to be a DataFrame, Series or list, but got {type(protein_iterable)}. Proceeding with empty list."
                     )
 
-<<<<<<< HEAD
         elif param_dict["fill"] == "protein_df_columns":
             named_output = selected[0]
             output_item = selected[1]
@@ -378,8 +374,8 @@
                 protein_iterable = None
 
             if (
-                    not isinstance(protein_iterable, pd.DataFrame)
-                    or not "Gene_set" in protein_iterable.columns
+                not isinstance(protein_iterable, pd.DataFrame)
+                or not "Gene_set" in protein_iterable.columns
             ):
                 param_dict["categories"] = []
             else:
@@ -398,8 +394,8 @@
                 protein_iterable = None
 
             if (
-                    not isinstance(protein_iterable, pd.DataFrame)
-                    or not "NES" in protein_iterable.columns
+                not isinstance(protein_iterable, pd.DataFrame)
+                or not "NES" in protein_iterable.columns
             ):
                 param_dict["categories"] = []
             else:
@@ -413,89 +409,12 @@
                     else:
                         gene_set_libraries.add("all")
                 param_dict["categories"] = list(gene_set_libraries)
-=======
-            elif param_dict["fill"] == "protein_df_columns":
-                named_output = selected[0]
-                output_item = selected[1]
-                # KeyError is expected when named_output triggers the fill
-                try:
-                    protein_iterable = run.history.output_of_named_step(
-                        named_output, output_item
-                    )
-                except KeyError:
-                    protein_iterable = None
-                if isinstance(protein_iterable, pd.DataFrame):
-                    categories = []
-                    for column in protein_iterable.columns:
-                        if column not in ["Protein ID", "Sample"]:
-                            categories.append(column)
-                    param_dict["categories"] = categories
-                elif isinstance(protein_iterable, pd.Series):
-                    param_dict["categories"] = protein_iterable.index
-                else:
-                    param_dict["categories"] = []
-                    logger.warning(
-                        f"Warning: expected protein_iterable to be a DataFrame or Series, but got {type(protein_iterable)}. Proceeding with empty list."
-                    )
-
-            elif param_dict["fill"] == "enrichment_categories":
-                named_output = selected[0]
-                output_item = selected[1]
-
-                # TODO: this is a bit hacky, but it works for now
-                # should be refactored when we rework the named input handling
-                # KeyError is expected here because named_output trigger change_field
-                # twice to make sure that the categories are updated after the named_output has updated
-                try:
-                    protein_iterable = run.history.output_of_named_step(
-                        named_output, output_item
-                    )
-                except KeyError:
-                    protein_iterable = None
-
-                if (
-                    not isinstance(protein_iterable, pd.DataFrame)
-                    or not "Gene_set" in protein_iterable.columns
-                ):
-                    param_dict["categories"] = []
-                else:
-                    param_dict["categories"] = (
-                        protein_iterable["Gene_set"].unique().tolist()
-                    )
-            elif param_dict["fill"] == "gsea_enrichment_categories":
-                named_output = selected[0]
-                output_item = selected[1]
-
-                try:
-                    protein_iterable = run.history.output_of_named_step(
-                        named_output, output_item
-                    )
-                except KeyError:
-                    protein_iterable = None
-
-                if (
-                    not isinstance(protein_iterable, pd.DataFrame)
-                    or not "NES" in protein_iterable.columns
-                ):
-                    param_dict["categories"] = []
-                else:
-                    # gene_set_libraries are all prefixes for Term column in gsea output
-                    # if no prefix is found, a single gmt file was used
-                    gene_set_libraries = set()
-                    for term in protein_iterable["Term"].unique():
-                        if "__" in term:
-                            gene_set_lib = term.split("__")[0]
-                            gene_set_libraries.add(gene_set_lib)
-                        else:
-                            gene_set_libraries.add("all")
-                    param_dict["categories"] = list(gene_set_libraries)
-            
+
         elif "select_from" in param_dict:
             param_dict["outputs"] = run.history.output_keys_of_named_step(selected[0])
 
             for out_key in param_dict["outputs"]:
                 run.current_out_sources[out_key] = selected[0]
->>>>>>> 504759a0
 
         fields[key] = make_parameter_input(key, param_dict, parameters, disabled=False)
 
