import sys

from django.contrib import messages
from django.http import HttpResponseRedirect, JsonResponse
from django.shortcuts import render
from django.template.loader import render_to_string
from django.urls import reverse
from main.settings import BASE_DIR

sys.path.append(f"{BASE_DIR}/..")
from protzilla import workflow_helper
from protzilla.run import Run
from protzilla.workflow_manager import WorkflowManager

workflow_manager = WorkflowManager()
active_runs = {}


def index(request):
    return render(
        request,
        "runs/index.html",
        context={
            "run_name_prefill": f"hello{123:03d}",
            "available_workflows": workflow_manager.available_workflows,
            "available_runs": Run.available_runs(),
        },
    )


def make_parameter_input(key, param_dict, disabled):
    if param_dict["type"] == "numeric":
        template = "runs/field_number.html"
        if "step" not in param_dict:
            param_dict["step"] = "any"
    elif param_dict["type"] == "categorical":
        template = "runs/field_select.html"
    elif param_dict["type"] == "file":
        template = "runs/field_file.html"
    else:
        raise ValueError(f"cannot match parameter type {param_dict['type']}")

    return render_to_string(
        template,
        context=dict(
            **param_dict,
            disabled=disabled,
            key=key,
        ),
    )


def make_add_step_dropdown(run, section):
    template = "runs/field_select.html"

    steps = list(run.workflow_meta[section].keys())
    steps.insert(0, "")

    return render_to_string(
        template,
        context=dict(
            name="add step:\n",
            type="categorical",
            categories=steps,
            key="add steps",
        ),
    )




def get_current_fields(run, section, step, method):
    parameters = run.workflow_meta[section][step][method]["parameters"]
    current_fields = []

    for key, param_dict in parameters.items():
        # todo use workflow default
        # todo 59 - restructure current_parameters
        if run.current_parameters is not None:
            param_dict["default"] = run.current_parameters.get(
                key, param_dict["default"]
            )

        current_fields.append(make_parameter_input(key, param_dict, disabled=False))
    return current_fields


def make_plot_fields(run, section, step, method):
    plots = run.workflow_meta[section][step][method].get("graphs", [])
    plot_fields = []
    for plot in plots:
        for key, param_dict in plot.items():
            if run.current_plot_parameters is not None:
                param_dict["default"] = run.current_plot_parameters[key]
            plot_fields.append(make_parameter_input(key, param_dict, disabled=False))
    return plot_fields


def detail(request, run_name):
    if run_name not in active_runs:
        active_runs[run_name] = Run.continue_existing(run_name)
    run = active_runs[run_name]
    section, step, method = run.current_run_location()
    current_fields = get_current_fields(run, section, step, method)
    method_dropdown = render_to_string(
        "runs/field_select.html",
        context=dict(
            disabled=False,
            key="chosen_method",
            name=f"{step.replace('_', ' ').title()} Method:",
            default=method,
            categories=run.workflow_meta[section][step].keys(),
        ),
    )
    plot_fields = make_plot_fields(run, section, step, method)
    displayed_history = []
    for history_step in run.history.steps:
        fields = []
        parameters = run.workflow_meta[history_step.section][history_step.step][
            history_step.method
        ]["parameters"]
        if history_step.section == "importing":
            name = f"{history_step.section}/{history_step.step}/{history_step.method}: {history_step.parameters['file_path'].split('/')[-1]}"
            df_head = (
                history_step.dataframe.head()
                if history_step.step == "ms_data_import"
                else run.metadata.head()
            )
            fields = [df_head.to_string()]
        else:
            for key, param_dict in parameters.items():
                param_dict["default"] = history_step.parameters[key]
                fields.append(make_parameter_input(key, param_dict, disabled=True))
            name = f"{history_step.section}/{history_step.step}/{history_step.method}"
        displayed_history.append(
            dict(
                name=name,
                fields=fields,
                plots=[p.to_html() for p in history_step.plots],
            )
        )

<<<<<<< HEAD
    workflow_steps = workflow_helper.get_all_steps(run.workflow_config)
    highlighted_workflow_steps = [
        {"name": step, "highlighted": False} for step in workflow_steps
    ]
    highlighted_workflow_steps[run.step_index]["highlighted"] = True
=======
>>>>>>> 046e3861
    return render(
        request,
        "runs/details.html",
        context=dict(
            run_name=run_name,
            location=f"{run.section}/{run.step}",
            displayed_history=displayed_history,
            method_dropdown=method_dropdown,
            fields=current_fields,
            plot_fields=plot_fields,
            current_plots=[plot.to_html() for plot in run.plots],
            # TODO add not able to plot when no plot method
            show_next=run.result_df is not None,
<<<<<<< HEAD
            show_plot_button=run.result_df is not None,
            show_back=bool(len(run.history.steps) > 1),
            sidebar_dropdown=make_add_step_dropdown(run, section),
            workflow_steps=highlighted_workflow_steps,
=======
            show_back=bool(run.history.steps),
            show_plot_button=run.result_df is not None,
>>>>>>> 046e3861
        ),
    )


def change_method(request, run_name):
    try:
        if run_name not in active_runs:
            active_runs[run_name] = Run.continue_existing(run_name)
        run = active_runs[run_name]
    except FileNotFoundError as e:
        print(str(e))
        response = JsonResponse({"error": f"Run '{run_name}' was not found"})
        response.status_code = 404  # not found
        return response
    run.method = request.POST["method"]
    run.current_parameters = None
    run.current_plot_parameters = None
    current_fields = get_current_fields(run, run.section, run.step, run.method)
    plot_fields = make_plot_fields(run, run.section, run.step, run.method)
    return JsonResponse(
        dict(
            parameters=render_to_string(
                "runs/fields.html",
                context=dict(fields=current_fields),
            ),
            plot_parameters=render_to_string(
                "runs/fields.html",
                context=dict(fields=plot_fields),
            ),
        ),
        safe=False,
    )


def create(request):
    run_name = request.POST["run_name"]
    run = Run.create(
        run_name,
        request.POST["workflow_config_name"],
        df_mode="disk_memory",
    )
    active_runs[run_name] = run
    return HttpResponseRedirect(reverse("runs:detail", args=(run_name,)))


def continue_(request):
    run_name = request.POST["run_name"]
    active_runs[run_name] = Run.continue_existing(run_name)
    return HttpResponseRedirect(reverse("runs:detail", args=(run_name,)))


def next_(request, run_name):
    run = active_runs[run_name]
    run.next_step()
    return HttpResponseRedirect(reverse("runs:detail", args=(run_name,)))


def back(request, run_name):
    run = active_runs[run_name]
    run.back_step()
    return HttpResponseRedirect(reverse("runs:detail", args=(run_name,)))


def add(request, run_name):
    run = active_runs[run_name]
<<<<<<< HEAD

    post = dict(request.POST)
    del post["csrfmiddlewaretoken"]
    step = post["add steps"][0]

    if step == "":
        return HttpResponseRedirect(reverse("runs:detail", args=(run_name,)))

    run.insert_as_next_step(step)
    return HttpResponseRedirect(reverse("runs:detail", args=(run_name,)))


def calculate(request, run_name):
    run = active_runs[run_name]
    section, step, method = run.current_run_location()
    parameters = parameters_from_post(request.POST)
    del parameters["chosen_method"]

=======
    section, step, method = run.current_run_location()
    parameters = parameters_from_post(request.POST)
    del parameters["chosen_method"]
>>>>>>> 046e3861
    for k, v in dict(request.FILES).items():
        # assumption: only one file uploaded
        parameters[k] = v[0].temporary_file_path()
    run.perform_calculation_from_location(section, step, method, parameters)

    result = run.current_out
    if "messages" in result:
        for message in result["messages"]:
            trace = f"<br> Trace: {message['trace']}" if "trace" in message else ""
            messages.add_message(
                request, message["level"], f"{message['msg']}{trace}", message["level"]
            )

    return HttpResponseRedirect(reverse("runs:detail", args=(run_name,)))


def plot(request, run_name):
    run = active_runs[run_name]
    section, step, method = run.current_workflow_location()
    parameters = parameters_from_post(request.POST)
    run.create_plot_from_location(section, step, method, parameters)
    return HttpResponseRedirect(reverse("runs:detail", args=(run_name,)))


def parameters_from_post(post):
    d = dict(post)
    del d["csrfmiddlewaretoken"]
    parameters = {}
    for k, v in d.items():
        if len(v) > 1:
            raise ValueError(f"parameter {k} was used as a form key twice, values: {v}")
        parameters[k] = convert_str_if_possible(v[0])
    return parameters


def convert_str_if_possible(s):
    try:
        f = float(s)
    except ValueError:
        return s
    return int(f) if int(f) == f else f<|MERGE_RESOLUTION|>--- conflicted
+++ resolved
@@ -140,14 +140,11 @@
             )
         )
 
-<<<<<<< HEAD
     workflow_steps = workflow_helper.get_all_steps(run.workflow_config)
     highlighted_workflow_steps = [
         {"name": step, "highlighted": False} for step in workflow_steps
     ]
     highlighted_workflow_steps[run.step_index]["highlighted"] = True
-=======
->>>>>>> 046e3861
     return render(
         request,
         "runs/details.html",
@@ -161,15 +158,10 @@
             current_plots=[plot.to_html() for plot in run.plots],
             # TODO add not able to plot when no plot method
             show_next=run.result_df is not None,
-<<<<<<< HEAD
+            show_back=bool(run.history.steps),
             show_plot_button=run.result_df is not None,
-            show_back=bool(len(run.history.steps) > 1),
             sidebar_dropdown=make_add_step_dropdown(run, section),
             workflow_steps=highlighted_workflow_steps,
-=======
-            show_back=bool(run.history.steps),
-            show_plot_button=run.result_df is not None,
->>>>>>> 046e3861
         ),
     )
 
@@ -232,10 +224,8 @@
     run.back_step()
     return HttpResponseRedirect(reverse("runs:detail", args=(run_name,)))
 
-
 def add(request, run_name):
     run = active_runs[run_name]
-<<<<<<< HEAD
 
     post = dict(request.POST)
     del post["csrfmiddlewaretoken"]
@@ -248,17 +238,12 @@
     return HttpResponseRedirect(reverse("runs:detail", args=(run_name,)))
 
 
+
 def calculate(request, run_name):
     run = active_runs[run_name]
     section, step, method = run.current_run_location()
     parameters = parameters_from_post(request.POST)
     del parameters["chosen_method"]
-
-=======
-    section, step, method = run.current_run_location()
-    parameters = parameters_from_post(request.POST)
-    del parameters["chosen_method"]
->>>>>>> 046e3861
     for k, v in dict(request.FILES).items():
         # assumption: only one file uploaded
         parameters[k] = v[0].temporary_file_path()
