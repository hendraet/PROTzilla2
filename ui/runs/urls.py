from django.urls import path

from . import views

app_name = "runs"
urlpatterns = [
    path("", views.index, name="index"),
    path("create", views.create, name="create"),
    path("continue", views.continue_, name="continue"),
    path("<str:run_name>", views.detail, name="detail"),
    path("<str:run_name>/calculate", views.calculate, name="calculate"),
    path("<str:run_name>/plot", views.plot, name="plot"),
    path("<str:run_name>/next", views.next_, name="next"),
    path("<str:run_name>/back", views.back, name="back"),
    path("<str:run_name>/add", views.add, name="add"),
<<<<<<< HEAD
=======
    path("<str:run_name>/change_method/", views.change_method, name="change_method"),
>>>>>>> 06b96d82
]<|MERGE_RESOLUTION|>--- conflicted
+++ resolved
@@ -13,8 +13,5 @@
     path("<str:run_name>/next", views.next_, name="next"),
     path("<str:run_name>/back", views.back, name="back"),
     path("<str:run_name>/add", views.add, name="add"),
-<<<<<<< HEAD
-=======
     path("<str:run_name>/change_method/", views.change_method, name="change_method"),
->>>>>>> 06b96d82
 ]