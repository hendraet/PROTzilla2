--- conflicted
+++ resolved
@@ -29,8 +29,28 @@
                     console.log('Error:', e);
                     alert(e.responseJSON.error); // alert error message to user
                 })
-<<<<<<< HEAD
-            })
+            });
+            $("#method_parameters").on("change", ".named", function () {
+                const id = $(this).attr("id");
+                const step_name = $(this).val();
+                console.log(id, step_name)
+                $.ajax({
+                    url: "{% url 'runs:outputs_of_step' run_name %}",
+                    type: "POST",
+                    data: {
+                        step_name: step_name,
+                        csrfmiddlewaretoken: $('input[name=csrfmiddlewaretoken]').val(),
+                    },
+                    success: function (response) {
+                        console.log(response)
+                        const outputs = $(`#${id}_outputs`);
+                        outputs.empty();
+                        $.each(response, function (index, value) {
+                            outputs.append($("<option></option>").attr("value", value).text(value))
+                        })
+                    }
+                })
+            });
 
             $(".dynamic_trigger").change(function () {
                 const selected_choice = $(this).val();
@@ -54,30 +74,6 @@
                     alert(e.responseJSON.error); // alert error message to user
                 })
             })
-=======
-            });
-            $("#method_parameters").on("change", ".named", function () {
-                const id = $(this).attr("id");
-                const step_name = $(this).val();
-                console.log(id, step_name)
-                $.ajax({
-                    url: "{% url 'runs:outputs_of_step' run_name %}",
-                    type: "POST",
-                    data: {
-                        step_name: step_name,
-                        csrfmiddlewaretoken: $('input[name=csrfmiddlewaretoken]').val(),
-                    },
-                    success: function (response) {
-                        console.log(response)
-                        const outputs = $(`#${id}_outputs`);
-                        outputs.empty();
-                        $.each(response, function (index, value) {
-                            outputs.append($("<option></option>").attr("value", value).text(value))
-                        })
-                    }
-                })
-            });
->>>>>>> 9ad9a120
         });
     </script>
     <title>PROTzilla {{ run_name }}</title>
