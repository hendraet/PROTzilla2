import re

from django.contrib import messages

from protzilla.utilities import name_to_title
from protzilla.workflow_helper import (
    get_steps_of_workflow,
    get_steps_of_workflow_meta,
    method_name,
)
from ui.runs.utilities.alert import build_trace_alert


def parameters_from_post(post):
    d = dict(post)
    if "csrfmiddlewaretoken" in d:
        del d["csrfmiddlewaretoken"]
    parameters = {}
    for k, v in d.items():
        if len(v) > 1:
            # only used for named_output parameters and multiselect fields
            parameters[k] = v
        else:
            parameters[k] = convert_str_if_possible(v[0])
    return parameters


def convert_str_if_possible(s):
    try:
        f = float(s)
        return int(f) if int(f) == f else f
    except ValueError:
        if s == "checked":
            # s is a checkbox
            return True
        if re.fullmatch(r"\d+(\.\d+)?(\|\d+(\.\d+)?)*", s):
            # s is a multi-numeric input e.g. 1-0.12-5
            numbers_str = re.findall(r"\d+(?:\.\d+)?", s)
            numbers = []
            for num in numbers_str:
                num = float(num)
                num = int(num) if int(num) == num else num
                numbers.append(num)
            return numbers
        return s


def get_displayed_steps(workflow_config_dict, workflow_meta, step_index):
    workflow_steps = get_steps_of_workflow(workflow_config_dict)
    possible_steps = get_steps_of_workflow_meta(workflow_meta)
    displayed_steps = []
    global_index = 0
    for workflow_section, possible_section in zip(workflow_steps, possible_steps):
        assert workflow_section["section"] == possible_section["section"]
        section = possible_section["section"]
        section_selected = False
        workflow_steps = []
        global_finished = global_index < step_index
        for i, step in enumerate(workflow_section["steps"]):
            if global_index == step_index:
                section_selected = True
            global_finished = global_index < step_index
            workflow_steps.append(
                {
                    "id": step["name"],
                    "name": name_to_title(step["name"]),
                    "index": i,
                    "method_name": method_name(
                        workflow_meta, section, step["name"], step["method"]
                    ),
                    "selected": global_index == step_index,
                    "finished": global_index < step_index,
                }
            )
            global_index += 1
        section_finished = global_finished

        possible_steps = []
        for step in possible_section["possible_steps"]:
            if step != "output_name":
                methods = [
                    {
                        "id": method,
                        "name": method_params["name"],
                        "description": method_params["description"],
                    }
                    for method, method_params in list(
                        workflow_meta[section][step].items()
                    )
                ]
                possible_steps.append(
                    {"id": step, "methods": methods, "name": name_to_title(step)}
                )

        displayed_steps.append(
            {
                "id": section,
                "name": name_to_title(section),
                "possible_steps": possible_steps,
                "steps": workflow_steps,
                "selected": section_selected,
                "finished": section_finished,
            }
        )
    return displayed_steps


def display_message(message: dict, request):
<<<<<<< HEAD
=======
    """
    Displays a message in the frontend.

    :param message: dict with keys "level", "msg" and optionally "trace"
    :param request: request object
    """

>>>>>>> 541f10f8
    trace = build_trace_alert(message["trace"]) if "trace" in message else ""

    # map error level to bootstrap css class
    lvl_to_css_class = {
        40: "alert-danger",
        30: "alert-warning",
        20: "alert-info",
    }
    messages.add_message(
        request,
        message["level"],
        f"{message['msg']} {trace}",
        lvl_to_css_class[message["level"]],
    )


def clear_messages(request):
    """
    Clears all messages from the request object in the frontend.

    :param request: request object
    """
    storage = messages.get_messages(request)
    for message in messages.get_messages(request):
        pass
    storage.used = True
<|MERGE_RESOLUTION|>--- conflicted
+++ resolved
@@ -106,8 +106,6 @@
 
 
 def display_message(message: dict, request):
-<<<<<<< HEAD
-=======
     """
     Displays a message in the frontend.
 
@@ -115,7 +113,6 @@
     :param request: request object
     """
 
->>>>>>> 541f10f8
     trace = build_trace_alert(message["trace"]) if "trace" in message else ""
 
     # map error level to bootstrap css class
