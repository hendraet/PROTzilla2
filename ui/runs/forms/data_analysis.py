--- conflicted
+++ resolved
@@ -990,10 +990,7 @@
     is_dynamic = True
 
     peptide_df = CustomChoiceField(label="Peptide dataframe", choices=[])
-<<<<<<< HEAD
-=======
     grouping_column = CustomChoiceField(label="Grouping column in metadata", choices=[])
->>>>>>> 81e30c06
     reference_group = CustomChoiceField(label="Reference group", choices=[])
     protein_id = CustomChoiceField(label="Protein ID", choices=[])
     num_init = CustomNumberField(
@@ -1009,10 +1006,6 @@
 
     def fill_form(self, run: Run) -> None:
         self.fields["peptide_df"].choices = fill_helper.get_choices(run, "peptide_df")
-<<<<<<< HEAD
-        self.fields["reference_group"].choices = fill_helper.to_choices(
-            run.steps.metadata_df["Group"].unique()
-=======
         self.fields["grouping_column"].choices = fill_helper.to_choices(
             run.steps.metadata_df.drop("Sample", axis=1).columns[1:]
         )
@@ -1023,7 +1016,6 @@
 
         self.fields["reference_group"].choices = fill_helper.to_choices(
             run.steps.metadata_df[chosen_grouping_column].unique()
->>>>>>> 81e30c06
         )
         peptide_df_instance_id = self.data.get(
             "peptide_df", self.fields["peptide_df"].choices[0][0]
@@ -1036,7 +1028,6 @@
         )
 
 
-<<<<<<< HEAD
 class MultiFLEXLFForm(MethodForm):
     peptide_df = CustomChoiceField(label="Peptide dataframe", choices=[])
     reference_group = CustomChoiceField(label="Reference group", choices=[])
@@ -1085,8 +1076,6 @@
         )
 
 
-=======
->>>>>>> 81e30c06
 class SelectPeptidesForProteinForm(MethodForm):
     is_dynamic = True
 
