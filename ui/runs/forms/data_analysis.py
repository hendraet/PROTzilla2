--- conflicted
+++ resolved
@@ -1049,7 +1049,47 @@
         else:
             self.toggle_visibility("sort_proteins", False)
             self.toggle_visibility("protein_ids", False)
-<<<<<<< HEAD
+
+
+class PTMsPerSampleForm(MethodForm):
+    peptide_df = CustomChoiceField(
+        choices=[],
+        label="Peptide dataframe containing the peptides of a single protein",
+    )
+
+    def fill_form(self, run: Run) -> None:
+        single_protein_peptides = run.steps.get_instance_identifiers(
+            SelectPeptidesForProtein, "peptide_df"
+        )
+        self.fields["peptide_df"].choices = fill_helper.to_choices(single_protein_peptides)
+
+        self.fields["peptide_df"].choices = fill_helper.get_choices(
+            run, "peptide_df"
+        )
+
+        single_protein_peptides = run.steps.get_instance_identifiers(
+            SelectPeptidesForProtein, "peptide_df"
+        )
+        if single_protein_peptides:
+            self.fields["peptide_df"].initial = single_protein_peptides[0]
+
+
+class PTMsPerProteinAndSampleForm(MethodForm):
+    peptide_df = CustomChoiceField(
+        choices=[],
+        label="Peptide dataframe containing the peptides of a single protein",
+    )
+
+    def fill_form(self, run: Run) -> None:
+        self.fields["peptide_df"].choices = fill_helper.get_choices(
+            run, "peptide_df"
+        )
+
+        single_protein_peptides = run.steps.get_instance_identifiers(
+            SelectPeptidesForProtein, "peptide_df"
+        )
+        if single_protein_peptides:
+            self.fields["peptide_df"].initial = single_protein_peptides[0]
 class PowerAnalysisPowerCalculationForm(MethodForm):
     t_test_results = CustomChoiceField(
         choices=[],
@@ -1138,47 +1178,4 @@
 
         self.fields["alpha"].initial = run.steps.get_step_output(
             Step, "corrected_alpha", input_dict_instance_id
-        )
-=======
-
-
-class PTMsPerSampleForm(MethodForm):
-    peptide_df = CustomChoiceField(
-        choices=[],
-        label="Peptide dataframe containing the peptides of a single protein",
-    )
-
-    def fill_form(self, run: Run) -> None:
-        single_protein_peptides = run.steps.get_instance_identifiers(
-            SelectPeptidesForProtein, "peptide_df"
-        )
-        self.fields["peptide_df"].choices = fill_helper.to_choices(single_protein_peptides)
-
-        self.fields["peptide_df"].choices = fill_helper.get_choices(
-            run, "peptide_df"
-        )
-
-        single_protein_peptides = run.steps.get_instance_identifiers(
-            SelectPeptidesForProtein, "peptide_df"
-        )
-        if single_protein_peptides:
-            self.fields["peptide_df"].initial = single_protein_peptides[0]
-
-
-class PTMsPerProteinAndSampleForm(MethodForm):
-    peptide_df = CustomChoiceField(
-        choices=[],
-        label="Peptide dataframe containing the peptides of a single protein",
-    )
-
-    def fill_form(self, run: Run) -> None:
-        self.fields["peptide_df"].choices = fill_helper.get_choices(
-            run, "peptide_df"
-        )
-
-        single_protein_peptides = run.steps.get_instance_identifiers(
-            SelectPeptidesForProtein, "peptide_df"
-        )
-        if single_protein_peptides:
-            self.fields["peptide_df"].initial = single_protein_peptides[0]
->>>>>>> c695159a
+        )