from enum import Enum, StrEnum

from protzilla.methods.data_analysis import (
    DataAnalysisStep,
    DifferentialExpressionLinearModel,
    DifferentialExpressionTTest,
<<<<<<< HEAD
    DimensionReductionUMAP,
=======
    DimensionReductionUMAP, DataAnalysisStep, SelectPeptidesForProtein, PTMsPerSample,
>>>>>>> c695159a
)
from protzilla.methods.data_preprocessing import DataPreprocessingStep
from protzilla.run import Run
from protzilla.steps import Step

from . import fill_helper
from .base import MethodForm
from .custom_fields import (
    CustomBooleanField,
    CustomCharField,
    CustomChoiceField,
    CustomFloatField,
    CustomMultipleChoiceField,
    CustomNumberField,
<<<<<<< HEAD
=======
    CustomBooleanField,
>>>>>>> c695159a
)


class TTestType(Enum):
    welchs_t_test = "Welch's t-Test"
    students_t_test = "Student's t-Test"


class AnalysisLevel(Enum):
    protein = "Protein"


class MultipleTestingCorrectionMethod(Enum):
    benjamini_hochberg = "Benjamini-Hochberg"
    bonferroni = "Bonferroni"


class YesNo(Enum):
    yes = "Yes"
    no = "No"


class ProteinsOfInterest(Enum):
    # TODO: Add the proteins of interest
    pass


class DynamicProteinFill(Enum):
    # TODO: Add the dynamic protein fill options
    pass


class SimilarityMeasure(StrEnum):
    euclidean_distance = "euclidean distance"
    cosine_similarity = "cosine similarity"


class ModelSelection(Enum):
    grid_search = "Grid search"
    randomized_search = "Randomized search"
    Manual = "Manual"


class ClusteringCriterion(Enum):
    gini = "gini"
    log_loss = "log_loss"
    entropy = "entropy"


class ClusteringScoring(Enum):
    adjusted_rand_score = "Adjusted Rand Score"
    completeness_score = "Completeness Score"
    fowlkes_mallows_score = "Fowlkes Mallows Score"
    homogeneity_score = "Homogeneity Score"
    mutual_info_score = "Mutual Info Score"
    normalized_mutual_info_score = "Normalized Mutual Info Score"
    rand_score = "Rand Score"
    v_measure_score = "V Measure Score"


class InitCentroidStrategy(Enum):
    kmeans_plus_plus = "k-means++"
    random = "random"


class ClusteringCovarianceType(Enum):
    full = "full"
    tied = "tied"
    diag = "diag"
    spherical = "spherical"


class ClusteringInitParams(Enum):
    kmeans = "kmeans"
    kmeans_plus_plus = "kmeans++"
    random = "random"
    random_from_data = "random from data"


class ClusteringMetric(Enum):
    euclidean = "euclidean"
    manhattan = "manhattan"
    cosine = "cosine"
    l1 = "l1"
    l2 = "l2"


class ClusteringLinkage(Enum):
    ward = "ward"
    complete = "complete"
    average = "average"
    single = "single"


class ClassificationValidationStrategy(Enum):
    k_fold = "KFold"
    repeated_k_fold = "repeated K-Fold"
    stratified_k_fold = "Stratified K-Fold"
    leave_one_out = "Leave One Out"
    leave_p_out = "Leave P Out"
    manual = "Manual"


class ClassificationScoring(Enum):
    accuracy = "accuracy"
    precision = "precision"
    recall = "recall"
    mathews_correlation_coefficient = "mathews correlation coefficient"


class ClassificationKernel(Enum):
    linear = "linear"
    poly = "poly"
    rbf = "rbf"
    sigmoid = "sigmoid"
    precomputed = "precomputed"


class DimensionReductionMetric(Enum):
    euclidean = "euclidean"
    manhattan = "manhattan"
    cosine = "cosine"
    havensine = "havensine"


class DifferentialExpressionANOVAForm(MethodForm):
    is_dynamic = True

    protein_df = CustomChoiceField(
        choices=[], label="Step to use protein intensities from"
    )
    multiple_testing_correction_method = CustomChoiceField(
        choices=MultipleTestingCorrectionMethod,
        label="Multiple testing correction",
        initial=MultipleTestingCorrectionMethod.benjamini_hochberg,
    )
    alpha = CustomNumberField(
        label="Error rate (alpha)", min_value=0, max_value=1, initial=0.05
    )

    grouping = CustomChoiceField(choices=[], label="Grouping from metadata")
    selected_groups = CustomMultipleChoiceField(
        choices=[], label="Select groups to perform ANOVA on"
    )

    def fill_form(self, run: Run) -> None:
        self.fields["protein_df"].choices = (
            fill_helper.get_choices_for_protein_df_steps(run)
        )
        self.fields["grouping"].choices = (
            fill_helper.get_choices_for_metadata_non_sample_columns(run)
        )
        grouping = self.data.get("grouping", self.fields["grouping"].choices[0][0])
        self.fields["selected_groups"].choices = fill_helper.to_choices(
            run.steps.metadata_df[grouping].unique()
        )


class DifferentialExpressionTTestForm(MethodForm):
    is_dynamic = True

    ttest_type = CustomChoiceField(choices=TTestType, label="T-test type")
    protein_df = CustomChoiceField(
        choices=[], label="Step to use protein intensities from"
    )
    multiple_testing_correction_method = CustomChoiceField(
        choices=MultipleTestingCorrectionMethod,
        initial=MultipleTestingCorrectionMethod.benjamini_hochberg,
        label="Multiple testing correction",
    )
    alpha = CustomFloatField(
        label="Error rate (alpha)",
        min_value=0,
        max_value=1,
        step_size=0.05,
        initial=0.05,
    )
    # log_base = CustomChoiceField(
    #     choices=LogBase,
    #     label="Base of the log transformation (optional)",
    #     required=False,
    # )
    grouping = CustomChoiceField(choices=[], label="Grouping from metadata")
    group1 = CustomChoiceField(choices=[], label="Group 1")
    group2 = CustomChoiceField(choices=[], label="Group 2")

    def fill_form(self, run: Run) -> None:
        self.fields["protein_df"].choices = (
            fill_helper.get_choices_for_protein_df_steps(run)
        )
        self.fields["grouping"].choices = (
            fill_helper.get_choices_for_metadata_non_sample_columns(run)
        )

        grouping = self.data.get("grouping", self.fields["grouping"].choices[0][0])

        # Set choices for group1 field based on selected grouping
        self.fields["group1"].choices = fill_helper.to_choices(
            run.steps.metadata_df[grouping].unique()
        )

        # Set choices for group2 field based on selected grouping and group1
        if (
            "group1" in self.data
            and self.data["group1"] in run.steps.metadata_df[grouping].unique()
        ):
            self.fields["group2"].choices = [
                (el, el)
                for el in run.steps.metadata_df[grouping].unique()
                if el != self.data["group1"]
            ]
        else:
            self.fields["group2"].choices = reversed(
                fill_helper.to_choices(run.steps.metadata_df[grouping].unique())
            )


class DifferentialExpressionLinearModelForm(MethodForm):
    multiple_testing_correction_method = CustomChoiceField(
        choices=MultipleTestingCorrectionMethod,
        label="Multiple testing correction",
        initial=MultipleTestingCorrectionMethod.benjamini_hochberg,
    )
    alpha = CustomFloatField(
        label="Error rate (alpha)", min_value=0, max_value=1, initial=0.05
    )
    grouping = CustomChoiceField(choices=[], label="Grouping from metadata")
    group1 = CustomChoiceField(choices=[], label="Group 1")
    group2 = CustomChoiceField(choices=[], label="Group 2")

    def fill_form(self, run: Run) -> None:
        self.fields["grouping"].choices = (
            fill_helper.get_choices_for_metadata_non_sample_columns(run)
        )

        grouping = self.data.get("grouping", self.fields["grouping"].choices[0][0])

        # Set choices for group1 field based on selected grouping
        self.fields["group1"].choices = fill_helper.to_choices(
            run.steps.metadata_df[grouping].unique()
        )

        # Set choices for group2 field based on selected grouping and group1
        if (
            "group1" in self.data
            and self.data["group1"] in run.steps.metadata_df[grouping].unique()
<<<<<<< HEAD
=======
        ):
            self.fields["group2"].choices = [
                (el, el)
                for el in run.steps.metadata_df[grouping].unique()
                if el != self.data["group1"]
            ]
        else:
            self.fields["group2"].choices = reversed(
                fill_helper.to_choices(run.steps.metadata_df[grouping].unique())
            )


class DifferentialExpressionMannWhitneyOnIntensityForm(MethodForm):
    is_dynamic = True

    intensity_df = CustomChoiceField(
        choices=[], label="Step to use intensity data from"
    )
    multiple_testing_correction_method = CustomChoiceField(
        choices=MultipleTestingCorrectionMethod,
        label="Multiple testing correction",
        initial=MultipleTestingCorrectionMethod.benjamini_hochberg,
    )
    alpha = CustomFloatField(
        label="Error rate (alpha)", min_value=0, max_value=1, initial=0.05
    )
    grouping = CustomChoiceField(choices=[], label="Grouping from metadata")
    group1 = CustomChoiceField(choices=[], label="Group 1")
    group2 = CustomChoiceField(choices=[], label="Group 2")

    def fill_form(self, run: Run) -> None:
        self.fields["intensity_df"].choices = fill_helper.get_choices_for_protein_df_steps(run)

        self.fields["grouping"].choices = fill_helper.get_choices_for_metadata_non_sample_columns(run)

        grouping = self.data.get("grouping", self.fields["grouping"].choices[0][0])

        # Set choices for group1 field based on selected grouping
        self.fields["group1"].choices = fill_helper.to_choices(
            run.steps.metadata_df[grouping].unique()
        )

        # Set choices for group2 field based on selected grouping and group1
        if (
            "group1" in self.data
            and self.data["group1"] in run.steps.metadata_df[grouping].unique()
        ):
            self.fields["group2"].choices = [
                (el, el)
                for el in run.steps.metadata_df[grouping].unique()
                if el != self.data["group1"]
            ]
        else:
            self.fields["group2"].choices = reversed(
                fill_helper.to_choices(run.steps.metadata_df[grouping].unique())
            )


class DifferentialExpressionMannWhitneyOnPTMForm(MethodForm):
    is_dynamic = True

    ptm_df = CustomChoiceField(
        choices=[], label="Step to use ptm data from"
    )
    multiple_testing_correction_method = CustomChoiceField(
        choices=MultipleTestingCorrectionMethod,
        label="Multiple testing correction",
        initial=MultipleTestingCorrectionMethod.benjamini_hochberg,
    )
    alpha = CustomFloatField(
        label="Error rate (alpha)", min_value=0, max_value=1, initial=0.05
    )
    grouping = CustomChoiceField(choices=[], label="Grouping from metadata")
    group1 = CustomChoiceField(choices=[], label="Group 1")
    group2 = CustomChoiceField(choices=[], label="Group 2")

    def fill_form(self, run: Run) -> None:
        self.fields["df"].choices = fill_helper.to_choices(
            run.steps.get_instance_identifiers(PTMsPerSample, "ptm_df")
        )

        self.fields["grouping"].choices = fill_helper.get_choices_for_metadata_non_sample_columns(run)

        grouping = self.data.get("grouping", self.fields["grouping"].choices[0][0])

        # Set choices for group1 field based on selected grouping
        self.fields["group1"].choices = fill_helper.to_choices(
            run.steps.metadata_df[grouping].unique()
        )

        # Set choices for group2 field based on selected grouping and group1
        if (
            "group1" in self.data
            and self.data["group1"] in run.steps.metadata_df[grouping].unique()
>>>>>>> c695159a
        ):
            self.fields["group2"].choices = [
                (el, el)
                for el in run.steps.metadata_df[grouping].unique()
                if el != self.data["group1"]
            ]
        else:
            self.fields["group2"].choices = reversed(
                fill_helper.to_choices(run.steps.metadata_df[grouping].unique())
            )


class PlotVolcanoForm(MethodForm):
    is_dynamic = True

    input_dict = CustomChoiceField(
        choices=[],
        label="Input data dict (generated by t-Test or Linear Model Diff Exp)",
    )
    fc_threshold = CustomNumberField(
        label="Log2 fold change threshold", min_value=0, initial=0
    )
    proteins_of_interest = CustomMultipleChoiceField(
        choices=[],
        label="Proteins of interest (will be highlighted)",
    )

    def fill_form(self, run: Run) -> None:
        self.fields["input_dict"].choices = fill_helper.to_choices(
            run.steps.get_instance_identifiers(
                DifferentialExpressionTTest | DifferentialExpressionLinearModel,
                "differentially_expressed_proteins_df",
            )
        )

        input_dict_instance_id = self.data.get(
            "input_dict", self.fields["input_dict"].choices[0][0]
        )

        proteins = run.steps.get_step_output(
            Step, "differentially_expressed_proteins_df", input_dict_instance_id
        )["Protein ID"].unique()

        self.fields["proteins_of_interest"].choices = fill_helper.to_choices(proteins)


class PlotScatterPlotForm(MethodForm):
    input_df = CustomChoiceField(
        choices=[],
        label="Choose dataframe to be plotted",
    )
    color_df = CustomChoiceField(
        choices=[],
        label="Choose dataframe to be used for coloring",
        required=False,
    )

    def fill_form(self, run: Run) -> None:
        self.fields["input_df"].choices = fill_helper.to_choices(
            run.steps.get_instance_identifiers(DimensionReductionUMAP, "embedded_data")
        )

        self.fields["color_df"].choices = fill_helper.to_choices(
            run.steps.get_instance_identifiers(Step, "color_df"), required=False
        )


class PlotClustergramForm(MethodForm):
    input_df = CustomChoiceField(
        choices=AnalysisLevel,
        label="Choose dataframe to be plotted",
    )
    sample_group_df = CustomChoiceField(
        choices=AnalysisLevel,
        label="Choose dataframe to be used for coloring",
        required=False,
    )
    flip_axis = CustomChoiceField(
        choices=YesNo,
        label="Flip axis",
        initial=YesNo.no,
    )


class PlotProtQuantForm(MethodForm):
    is_dynamic = True

    input_df = CustomChoiceField(
        choices=[],
        label="Choose dataframe to be plotted",
    )
    protein_group = CustomChoiceField(
        choices=[],
        label="Protein group: choose highlighted protein group",
    )
    similarity_measure = CustomChoiceField(
        choices=SimilarityMeasure,
        label="Similarity Measurement: choose how to compare protein groups",
        initial=SimilarityMeasure.euclidean_distance,
    )
    similarity = CustomNumberField(
        label="Similarity", min_value=-1, max_value=999, step_size=1, initial=1
    )

    def fill_form(self, run: Run) -> None:
        self.fields["input_df"].choices = fill_helper.get_choices_for_protein_df_steps(
            run
        )

        input_df_instance_id = self.data.get(
            "input_df", self.fields["input_df"].choices[0][0]
        )

        self.fields["protein_group"].choices = fill_helper.to_choices(
            run.steps.get_step_output(
                step_type=Step,
                output_key="protein_df",
                instance_identifier=input_df_instance_id,
            )["Protein ID"].unique()
        )

        similarity_measure = self.data.get(
            "similarity_measure", self.fields["similarity_measure"].choices[0][0]
        )
        self.data = self.data.copy()
        if similarity_measure == SimilarityMeasure.cosine_similarity:
            self.fields["similarity"] = CustomFloatField(
                label="Cosine Similarity",
                min_value=-1,
                max_value=1,
                step_size=0.1,
                initial=0,
            )
            if (
                "similarity" not in self.data
                or float(self.data["similarity"]) < -1
                or float(self.data["similarity"]) > 1
            ):
                self.data["similarity"] = 0
        else:
            self.fields["similarity"] = CustomNumberField(
                label="Euclidean Distance",
                min_value=0,
                max_value=999,
                step_size=1,
                initial=1,
            )
            if (
                "similarity" not in self.data
                or float(self.data["similarity"]) < 0
                or float(self.data["similarity"]) > 999
            ):
                self.data["similarity"] = 1


class PlotPrecisionRecallCurveForm(MethodForm):
    # Todo: Input
    plot_title = CustomCharField(
        label="Title of the plot (optional)", initial="Precision-Recall Curve"
    )


class PlotROCCurveForm(MethodForm):
    # Todo: Input
    plot_title = CustomCharField(
        label="Title of the plot (optional)", initial="ROC Curve"
    )


class ClusteringKMeansForm(MethodForm):
    input_df = CustomChoiceField(
        choices=AnalysisLevel,
        label="Choose dataframe to be plotted",
    )
    # TODO: Add dynamic fill for labels_column & positive_label
    labels_column = CustomChoiceField(
        choices=[], label="Choose labels column from metadata"
    )
    positive_label = CustomChoiceField(choices=[], label="Choose positive class")
    model_selection = CustomChoiceField(
        choices=ModelSelection,
        label="Choose strategy to perform parameter fine-tuning",
        initial=ModelSelection.grid_search,
    )
    # TODO: Add dynamic parameters for grid search & randomized search
    # TODO Add dynamic parameter for model selection scoring
    model_selection_scoring = CustomChoiceField(
        choices=ClusteringScoring,
        label="Select a scoring for identifying the best estimator following a grid search",
    )
    scoring = CustomMultipleChoiceField(
        choices=ClusteringScoring,
        label="Scoring for the model",
    )
    # TODO: workflow_meta line 1375
    n_clusters = CustomNumberField(
        label="Number of clusters to find", min_value=1, step_size=1, initial=8
    )
    # TODO: workflow_meta line 1384
    random_state = CustomNumberField(
        label="Seed for centroid initialisation",
        min_value=0,
        max_value=4294967295,
        step_size=1,
        initial=0,
    )
    init_centroid_strategy = CustomMultipleChoiceField(
        choices=InitCentroidStrategy,
        label="Method for initialisation of centroids",
        initial=InitCentroidStrategy.random,
    )
    # TODO: workflow_meta line 1402
    n_init = CustomNumberField(
        label="Number of times the k-means algorithm is run with different centroid seeds",
        min_value=1,
        step_size=1,
        initial=10,
    )
    # TODO: workflow_meta line 1410
    max_iter = CustomNumberField(
        label="Maximum number of iterations of the k-means algorithm for a single run",
        min_value=1,
        step_size=1,
        initial=300,
    )
    # TODO: workflow_meta line 1417
    tolerance = CustomNumberField(
        label="Relative tolerance with regards to Frobenius norm",
        min_value=0,
        initial=1e-4,
    )


class ClusteringExpectationMaximizationForm(MethodForm):
    input_df = CustomChoiceField(
        choices=AnalysisLevel,
        label="Choose dataframe to be plotted",
    )
    input_df = CustomChoiceField(
        choices=AnalysisLevel,
        label="Choose dataframe to be plotted",
    )
    # TODO: Add dynamic fill for labels_column & positive_label
    labels_column = CustomChoiceField(
        choices=[], label="Choose labels column from metadata"
    )
    positive_label = CustomChoiceField(choices=[], label="Choose positive class")
    model_selection = CustomChoiceField(
        choices=ModelSelection,
        label="Choose strategy to perform parameter fine-tuning",
        initial=ModelSelection.grid_search,
    )
    # TODO: Add dynamic parameters for grid search & randomized search
    # TODO Add dynamic parameter for model selection scoring
    model_selection_scoring = CustomChoiceField(
        choices=ClusteringScoring,
        label="Select a scoring for identifying the best estimator following a grid search",
    )
    scoring = CustomMultipleChoiceField(
        choices=ClusteringScoring,
        label="Scoring for the model",
        initial=ClusteringScoring.adjusted_rand_score,
    )
    # TODO: workflow_meta line 1509
    n_components = CustomNumberField(
        label="The number of mixture components", initial=1
    )
    # TODO: workflow_meta line 1515
    reg_covar = CustomNumberField(
        label="Non-negative regularization added to the diagonal of covariance",
        min_value=0,
        initial=1e-6,
    )
    covariance_type = CustomMultipleChoiceField(
        choices=ClusteringCovarianceType,
        label="Type of covariance",
        initial=ClusteringCovarianceType.full,
    )
    init_params = CustomMultipleChoiceField(
        choices=ClusteringInitParams,
        label="The method used to initialize the weights, the means and the precisions.",
    )
    max_iter = CustomNumberField(
        label="The number of EM iterations to perform", initial=100
    )
    random_state = CustomNumberField(
        label="Seed for random number generation",
        min_value=0,
        max_value=4294967295,
        step_size=1,
        initial=0,
    )


class ClusteringHierarchicalAgglomerativeClusteringForm(MethodForm):
    input_df = CustomChoiceField(
        choices=AnalysisLevel,
        label="Choose dataframe to be plotted",
    )
    # TODO: Add dynamic fill for labels_column & positive_label
    labels_column = CustomChoiceField(
        choices=[], label="Choose labels column from metadata"
    )
    positive_label = CustomChoiceField(choices=[], label="Choose positive class")
    model_selection = CustomChoiceField(
        choices=ModelSelection,
        label="Choose strategy to perform parameter fine-tuning",
        initial=ModelSelection.grid_search,
    )
    # TODO: Add dynamic parameters for grid search & randomized search
    # TODO Add dynamic parameter for model selection scoring
    model_selection_scoring = CustomChoiceField(
        choices=ClusteringScoring,
        label="Select a scoring for identifying the best estimator following a grid search",
        initial=ClusteringScoring.adjusted_rand_score,
    )
    scoring = CustomMultipleChoiceField(
        choices=ClusteringScoring,
        label="Scoring for the model",
    )
    # TODO: workflow_meta line 1647
    n_clusters = CustomNumberField(
        label="The number of clusters to find", min_value=1, step_size=1, initial=2
    )
    metric = CustomMultipleChoiceField(
        choices=ClusteringMetric,
        label="Distance metric",
        initial=ClusteringMetric.euclidean,
    )
    linkage = CustomMultipleChoiceField(
        choices=ClusteringLinkage,
        label="The linkage criterion to use in order to to determine the distance to use between sets of observation",
        initial=ClusteringLinkage.ward,
    )


class ClassificationRandomForestForm(MethodForm):
    input_df = CustomChoiceField(
        choices=AnalysisLevel,
        label="Choose dataframe to be plotted",
    )
    # TODO: Add dynamic fill for labels_column & positive_label
    labels_column = CustomChoiceField(
        choices=[], label="Choose labels column from metadata"
    )
    positive_label = CustomChoiceField(choices=[], label="Choose positive class")
    test_size = CustomNumberField(label="Test size", min_value=0, initial=0.20)
    split_stratify = CustomChoiceField(
        choices=YesNo,
        label="Stratify the split",
        initial=YesNo.yes,
    )
    # TODO: Validation strategy
    validatation_strategy = CustomChoiceField(
        choices=ClassificationValidationStrategy,
        label="Validation strategy",
        initial=ClassificationValidationStrategy.k_fold,
    )
    # TODO: Workflow_meta line 1763
    train_val_split = CustomNumberField(
        label="Choose the size of the validation data set (you can either enter the absolute number of validation "
        "samples or a number between 0.0 and 1.0 to represent the percentage of validation samples)",
        initial=0.20,
    )
    # TODO: Workflow_meta line 1770
    n_splits = CustomNumberField(label="Number of folds", min_value=2, initial=5)
    # TODO: workflow_meta line 1781-1784
    shuffle = CustomChoiceField(
        choices=YesNo,
        label="Whether to shuffle the data before splitting into batches",
        initial=YesNo.yes,
    )
    # TODO: workflow_meta line 1791
    n_repeats = CustomNumberField(
        label="Number of times cross-validator needs to be repeated",
        min_value=1,
        initial=10,
    )
    # TODO: workflow_meta line 1801
    random_state_cv = CustomNumberField(
        label="Seed for random number generation",
        min_value=0,
        max_value=4294967295,
        step_size=1,
        initial=42,
    )
    # TODO: workflow_meta line 1806
    p_samples = CustomNumberField(label="Size of the test sets", initial=1)
    scoring = CustomMultipleChoiceField(
        choices=ClassificationScoring,
        label="Scoring for the model",
        initial=ClassificationScoring.accuracy,
    )
    # TODO: workflow_meta line 1830-1837
    model_selection = CustomChoiceField(
        choices=ModelSelection,
        label="Choose strategy to perform parameter fine-tuning",
        initial=ModelSelection.grid_search,
    )
    # TODO: workflow_meta line 1849
    model_selection_scoring = CustomChoiceField(
        choices=ClassificationScoring,
        label="Select a scoring for identifying the best estimator following a grid search",
        initial=ClassificationScoring.accuracy,
    )
    n_estimators = CustomNumberField(
        label="The number of trees in the forest", min_value=1, step_size=1, initial=100
    )
    criterion = CustomMultipleChoiceField(
        choices=ClusteringCriterion,
        label="The function to measure the quality of a split",
        initial=ClusteringCriterion.gini,
    )
    max_depth = CustomNumberField(
        label="The maximum depth of the tree", min_value=1, initial=1
    )
    random_state = CustomNumberField(
        label="Seed for random number generation",
        min_value=0,
        max_value=4294967295,
        step_size=1,
        initial=6,
    )


class ClassificationSVMForm(MethodForm):
    input_df = CustomChoiceField(
        choices=AnalysisLevel,
        label="Choose dataframe to be plotted",
    )
    # TODO: Add dynamic fill for labels_column & positive_label
    labels_column = CustomChoiceField(
        choices=[], label="Choose labels column from metadata"
    )
    positive_label = CustomChoiceField(choices=[], label="Choose positive class")
    test_size = CustomNumberField(label="Test size", min_value=0, initial=0.20)
    split_stratify = CustomChoiceField(
        choices=YesNo,
        label="Stratify the split",
        initial=YesNo.yes,
    )
    # TODO: Validation strategy
    validatation_strategy = CustomChoiceField(
        choices=ClassificationValidationStrategy,
        label="Validation strategy",
        initial=ClassificationValidationStrategy.k_fold,
    )
    train_val_split = CustomNumberField(
        label="Choose the size of the validation data set (you can either enter the absolute number of validation "
        "samples or a number between 0.0 and 1.0 to represent the percentage of validation samples)",
        initial=0.20,
    )
    # TODO: Workflow_meta line 1973
    n_splits = CustomNumberField(label="Number of folds", min_value=2, initial=5)
    # TODO: workflow_meta line 1984-1989
    shuffle = CustomChoiceField(
        choices=YesNo,
        label="Whether to shuffle the data before splitting into batches",
        initial=YesNo.yes,
    )
    # TODO: workflow_meta line 1994
    n_repeats = CustomNumberField(
        label="Number of times cross-validator needs to be repeated",
        min_value=1,
        initial=10,
    )
    # TODO: workflow_meta line 2004
    random_state_cv = CustomNumberField(
        label="Seed for random number generation",
        min_value=0,
        max_value=4294967295,
        step_size=1,
        initial=42,
    )
    p_samples = CustomNumberField(label="Size of the test sets", initial=1)
    scoring = CustomMultipleChoiceField(
        choices=ClassificationScoring,
        label="Scoring for the model",
        initial=ClassificationScoring.accuracy,
    )
    # TODO: workflow_meta line 2033-2040
    model_selection = CustomChoiceField(
        choices=ModelSelection,
        label="Choose strategy to perform parameter fine-tuning",
        initial=ModelSelection.grid_search,
    )
    model_selection_scoring = CustomChoiceField(
        choices=ClassificationScoring,
        label="Select a scoring for identifying the best estimator following a grid search",
        initial=ClassificationScoring.accuracy,
    )
    # TODO: workflow_meta line 2059
    C = CustomNumberField(
        label="C: regularization parameter (the strength of the regularization is inversely proportional to C)",
        min_value=0.0,
        initial=1.0,
    )
    kernel = CustomMultipleChoiceField(
        choices=ClassificationKernel,
        label="Specifies the kernel type to be used in the algorithm",
        initial=ClassificationKernel.linear,
    )
    tolerance = CustomNumberField(
        label="Tolerance for stopping criterion", min_value=0.0, initial=1e-4
    )
    random_state = CustomNumberField(
        label="Seed for random number generation",
        min_value=0,
        max_value=4294967295,
        step_size=1,
        initial=6,
    )


class ModelEvaluationClassificationModelForm(MethodForm):
    # TODO: Input_dict
    scoring = CustomMultipleChoiceField(
        choices=ClassificationScoring,
        label="Scoring for the model",
        initial=ClassificationScoring.accuracy,
    )


class DimensionReductionTSNEForm(MethodForm):
    input_df = CustomChoiceField(
        choices=AnalysisLevel,
        label="Dimension reduction of a dataframe using t-SNE",
    )
    n_components = CustomNumberField(
        label="Dimension of the embedded space", min_value=1, step_size=1, initial=2
    )
    perplexity = CustomNumberField(
        label="Perplexity", min_value=5.0, max_value=50.0, initial=30.0
    )
    metric = CustomMultipleChoiceField(
        choices=DimensionReductionMetric,
        label="Metric",
        initial=DimensionReductionMetric.euclidean,
    )
    random_state = CustomNumberField(
        label="Seed for random number generation",
        min_value=0,
        max_value=4294967295,
        step_size=1,
        initial=6,
    )
    n_iter = CustomNumberField(
        label="Maximum number of iterations for the optimization",
        min_value=250,
        initial=1000,
    )
    n_iter_without_progress = CustomNumberField(
        label="Maximum number of iterations without progress before we abort the optimization",
        min_value=250,
        step_size=1,
        initial=300,
    )


class DimensionReductionUMAPForm(MethodForm):
    input_df = CustomChoiceField(
        choices=AnalysisLevel,
        label="Dimension reduction of a dataframe using UMAP",
    )
    n_neighbors = CustomNumberField(
        label="The size of local neighborhood (in terms of number of neighboring sample points) used for manifold "
        "approximation",
        min_value=2,
        max_value=100,
        step_size=1,
        initial=15,
    )
    n_components = CustomNumberField(
        label="Number of components", min_value=1, max_value=100, step_size=1, initial=2
    )
    min_dist = CustomFloatField(
        label="The effective minimum distance between embedded points",
        min_value=0.1,
        step_size=0.1,
        initial=0.1,
    )
    metric = CustomChoiceField(
        choices=DimensionReductionMetric,
        label="Distance metric",
    )
    random_state = CustomNumberField(
        label="Seed for random number generation",
        min_value=0,
        max_value=4294967295,
        step_size=1,
        initial=42,
    )

    def fill_form(self, run: Run) -> None:
        self.fields["input_df"].choices = fill_helper.get_choices_for_protein_df_steps(
            run
        )


class ProteinGraphPeptidesToIsoformForm(MethodForm):
    protein_ID = CustomCharField(
        label="Protein ID", initial="Enter the Uniprot-ID of the protein"
    )
    # TODO: workflow_meta line 2255 - 2263
    k = CustomNumberField(label="k-mer length", min_value=1, step_size=1, initial=5)
    allowed_mismatches = CustomNumberField(
        label="Number of allowed mismatched amino acids per peptide. For many allowed mismatches, this can take a "
        "long time.",
        min_value=0,
        step_size=1,
        initial=2,
    )


class ProteinGraphVariationGraphForm(MethodForm):
    protein_ID = CustomCharField(
        label="Protein ID", initial="Enter the Uniprot-ID of the protein"
    )
    # TODO: workflow_meta line 2291 - 2295


class FLEXIQuantLFForm(MethodForm):
    is_dynamic = True

    peptide_df = CustomChoiceField(label="Peptide dataframe", choices=[])
    reference_group = CustomChoiceField(label="Reference group", choices=[])
    protein_id = CustomChoiceField(label="Protein ID", choices=[])
    num_init = CustomNumberField(
        label="Number of RANSAC initiations",
        initial=30,
        min_value=1,
        max_value=60,
        step_size=1,
    )
    mod_cutoff = CustomFloatField(
        label="Modification cutoff", initial=0.5, min_value=0, max_value=1
    )

    def fill_form(self, run: Run) -> None:
        self.fields["peptide_df"].choices = fill_helper.get_choices(run, "peptide_df")
        self.fields["reference_group"].choices = fill_helper.to_choices(
            run.steps.metadata_df["Group"].unique()
        )
        peptide_df_instance_id = self.data.get(
            "peptide_df", self.fields["peptide_df"].choices[0][0]
        )

        self.fields["protein_id"].choices = fill_helper.to_choices(
            run.steps.get_step_output(Step, "peptide_df", peptide_df_instance_id)[
                "Protein ID"
            ].unique()
        )


class MultiFLEXLFForm(MethodForm):
    peptide_df = CustomChoiceField(label="Peptide dataframe", choices=[])
    reference_group = CustomChoiceField(label="Reference group", choices=[])
    num_init = CustomNumberField(
        label="Number of RANSAC initiations",
        initial=30,
        min_value=1,
        max_value=60,
        step_size=1,
    )
    mod_cutoff = CustomFloatField(
        label="Modification cutoff", initial=0.5, min_value=0, max_value=1
    )
    imputation_cosine_similarity = CustomFloatField(
        label="Minimal cosine similarity value for missing value imputation of RM scores for clustering",
        initial=0.98,
    )
    colormap = CustomChoiceField(
        label="Color map used for heatmap",
        choices=[
            (1, "red-white-blue"),
            (2, "pink-white-green"),
            (3, "purple-white-green"),
            (4, "brown-white-bluegreen"),
            (5, "orange-white-purple"),
            (6, "red-white-grey"),
            (7, "red-yellow-green"),
            (8, "red-yellow-blue"),
        ],
    )
    remove_outliers = CustomBooleanField(
        label="Remove peptides with outlier intensities from RM score calculation",
        required=False,
        initial=True,
    )
    deseq2_normalization = CustomBooleanField(
        label="Apply DESeq2 normalization to RM scores before clustering",
        required=False,
        initial=True,
    )

    def fill_form(self, run: Run) -> None:
        self.fields["peptide_df"].choices = fill_helper.get_choices(run, "peptide_df")
        self.fields["reference_group"].choices = fill_helper.to_choices(
            run.steps.metadata_df["Group"].unique()
        )


class SelectPeptidesForProteinForm(MethodForm):
    is_dynamic = True

    peptide_df = CustomChoiceField(
        choices=[], label="Step to use peptide dataframe from"
    )

    auto_select = CustomBooleanField(
        label="Automatically select most significant Protein",
        initial=False,
    )

    protein_list = CustomChoiceField(
        choices=[],
        label="Select a list of Proteins from which you want to choose your Proteins of Interest",
    )

    sort_proteins = CustomBooleanField(
        label="Sort Proteins by p-value (requires a list of Proteins from a Differential Expression Analysis to be selected)",
        initial=False,
    )

    protein_ids = CustomMultipleChoiceField(
        choices=[],
        label="Protein IDs",
    )

    def fill_form(self, run: Run) -> None:
        self.fields["peptide_df"].choices = fill_helper.get_choices(
            run, "peptide_df", Step
        )
        self.fields["peptide_df"].initial = run.steps.get_instance_identifiers(
            DataPreprocessingStep, "peptide_df"
        )[-1]

        selected_auto_select = self.data.get("auto_select")

        choices = fill_helper.to_choices(
            [] if selected_auto_select else ["all proteins"]
        )
        choices.extend(
            fill_helper.get_choices(run, "significant_proteins_df", DataAnalysisStep)
        )
        self.fields["protein_list"].choices = choices

        chosen_list = self.data.get(
            "protein_list", self.fields["protein_list"].choices[0][0]
        )
        if not selected_auto_select:
            self.toggle_visibility("sort_proteins", True)
            self.toggle_visibility("protein_ids", True)

            if chosen_list == "all proteins":
                self.fields["protein_ids"].choices = fill_helper.to_choices(
                    run.steps.get_step_output(Step, "protein_df")["Protein ID"].unique()
                )
            else:
                if self.data.get("sort_proteins"):
                    self.fields["protein_ids"].choices = fill_helper.to_choices(
                        run.steps.get_step_output(
                            DataAnalysisStep, "significant_proteins_df", chosen_list
                        )
                        .sort_values(by="corrected_p_value")["Protein ID"]
                        .unique()
                    )
                else:
                    self.fields["protein_ids"].choices = fill_helper.to_choices(
                        run.steps.get_step_output(
                            DataAnalysisStep, "significant_proteins_df", chosen_list
                        )["Protein ID"].unique()
                    )
        else:
            self.toggle_visibility("sort_proteins", False)
            self.toggle_visibility("protein_ids", False)


class PTMsPerSampleForm(MethodForm):
    peptide_df = CustomChoiceField(
        choices=[],
        label="Peptide dataframe containing the peptides of a single protein",
    )

    def fill_form(self, run: Run) -> None:
        single_protein_peptides = run.steps.get_instance_identifiers(
            SelectPeptidesForProtein, "peptide_df"
        )
        self.fields["peptide_df"].choices = fill_helper.to_choices(single_protein_peptides)

        self.fields["peptide_df"].choices = fill_helper.get_choices(
            run, "peptide_df"
        )

        single_protein_peptides = run.steps.get_instance_identifiers(
            SelectPeptidesForProtein, "peptide_df"
        )
        if single_protein_peptides:
            self.fields["peptide_df"].initial = single_protein_peptides[0]


class PTMsPerProteinAndSampleForm(MethodForm):
    peptide_df = CustomChoiceField(
        choices=[],
        label="Peptide dataframe containing the peptides of a single protein",
    )

    def fill_form(self, run: Run) -> None:
        self.fields["peptide_df"].choices = fill_helper.get_choices(
            run, "peptide_df"
        )

        single_protein_peptides = run.steps.get_instance_identifiers(
            SelectPeptidesForProtein, "peptide_df"
        )
        if single_protein_peptides:
            self.fields["peptide_df"].initial = single_protein_peptides[0]<|MERGE_RESOLUTION|>--- conflicted
+++ resolved
@@ -4,11 +4,9 @@
     DataAnalysisStep,
     DifferentialExpressionLinearModel,
     DifferentialExpressionTTest,
-<<<<<<< HEAD
     DimensionReductionUMAP,
-=======
-    DimensionReductionUMAP, DataAnalysisStep, SelectPeptidesForProtein, PTMsPerSample,
->>>>>>> c695159a
+    PTMsPerSample,
+    SelectPeptidesForProtein,
 )
 from protzilla.methods.data_preprocessing import DataPreprocessingStep
 from protzilla.run import Run
@@ -23,10 +21,6 @@
     CustomFloatField,
     CustomMultipleChoiceField,
     CustomNumberField,
-<<<<<<< HEAD
-=======
-    CustomBooleanField,
->>>>>>> c695159a
 )
 
 
@@ -173,12 +167,12 @@
     )
 
     def fill_form(self, run: Run) -> None:
-        self.fields["protein_df"].choices = (
-            fill_helper.get_choices_for_protein_df_steps(run)
-        )
-        self.fields["grouping"].choices = (
-            fill_helper.get_choices_for_metadata_non_sample_columns(run)
-        )
+        self.fields[
+            "protein_df"
+        ].choices = fill_helper.get_choices_for_protein_df_steps(run)
+        self.fields[
+            "grouping"
+        ].choices = fill_helper.get_choices_for_metadata_non_sample_columns(run)
         grouping = self.data.get("grouping", self.fields["grouping"].choices[0][0])
         self.fields["selected_groups"].choices = fill_helper.to_choices(
             run.steps.metadata_df[grouping].unique()
@@ -214,12 +208,12 @@
     group2 = CustomChoiceField(choices=[], label="Group 2")
 
     def fill_form(self, run: Run) -> None:
-        self.fields["protein_df"].choices = (
-            fill_helper.get_choices_for_protein_df_steps(run)
-        )
-        self.fields["grouping"].choices = (
-            fill_helper.get_choices_for_metadata_non_sample_columns(run)
-        )
+        self.fields[
+            "protein_df"
+        ].choices = fill_helper.get_choices_for_protein_df_steps(run)
+        self.fields[
+            "grouping"
+        ].choices = fill_helper.get_choices_for_metadata_non_sample_columns(run)
 
         grouping = self.data.get("grouping", self.fields["grouping"].choices[0][0])
 
@@ -258,57 +252,9 @@
     group2 = CustomChoiceField(choices=[], label="Group 2")
 
     def fill_form(self, run: Run) -> None:
-        self.fields["grouping"].choices = (
-            fill_helper.get_choices_for_metadata_non_sample_columns(run)
-        )
-
-        grouping = self.data.get("grouping", self.fields["grouping"].choices[0][0])
-
-        # Set choices for group1 field based on selected grouping
-        self.fields["group1"].choices = fill_helper.to_choices(
-            run.steps.metadata_df[grouping].unique()
-        )
-
-        # Set choices for group2 field based on selected grouping and group1
-        if (
-            "group1" in self.data
-            and self.data["group1"] in run.steps.metadata_df[grouping].unique()
-<<<<<<< HEAD
-=======
-        ):
-            self.fields["group2"].choices = [
-                (el, el)
-                for el in run.steps.metadata_df[grouping].unique()
-                if el != self.data["group1"]
-            ]
-        else:
-            self.fields["group2"].choices = reversed(
-                fill_helper.to_choices(run.steps.metadata_df[grouping].unique())
-            )
-
-
-class DifferentialExpressionMannWhitneyOnIntensityForm(MethodForm):
-    is_dynamic = True
-
-    intensity_df = CustomChoiceField(
-        choices=[], label="Step to use intensity data from"
-    )
-    multiple_testing_correction_method = CustomChoiceField(
-        choices=MultipleTestingCorrectionMethod,
-        label="Multiple testing correction",
-        initial=MultipleTestingCorrectionMethod.benjamini_hochberg,
-    )
-    alpha = CustomFloatField(
-        label="Error rate (alpha)", min_value=0, max_value=1, initial=0.05
-    )
-    grouping = CustomChoiceField(choices=[], label="Grouping from metadata")
-    group1 = CustomChoiceField(choices=[], label="Group 1")
-    group2 = CustomChoiceField(choices=[], label="Group 2")
-
-    def fill_form(self, run: Run) -> None:
-        self.fields["intensity_df"].choices = fill_helper.get_choices_for_protein_df_steps(run)
-
-        self.fields["grouping"].choices = fill_helper.get_choices_for_metadata_non_sample_columns(run)
+        self.fields[
+            "grouping"
+        ].choices = fill_helper.get_choices_for_metadata_non_sample_columns(run)
 
         grouping = self.data.get("grouping", self.fields["grouping"].choices[0][0])
 
@@ -333,11 +279,11 @@
             )
 
 
-class DifferentialExpressionMannWhitneyOnPTMForm(MethodForm):
+class DifferentialExpressionMannWhitneyOnIntensityForm(MethodForm):
     is_dynamic = True
 
-    ptm_df = CustomChoiceField(
-        choices=[], label="Step to use ptm data from"
+    intensity_df = CustomChoiceField(
+        choices=[], label="Step to use intensity data from"
     )
     multiple_testing_correction_method = CustomChoiceField(
         choices=MultipleTestingCorrectionMethod,
@@ -352,11 +298,13 @@
     group2 = CustomChoiceField(choices=[], label="Group 2")
 
     def fill_form(self, run: Run) -> None:
-        self.fields["df"].choices = fill_helper.to_choices(
-            run.steps.get_instance_identifiers(PTMsPerSample, "ptm_df")
-        )
-
-        self.fields["grouping"].choices = fill_helper.get_choices_for_metadata_non_sample_columns(run)
+        self.fields[
+            "intensity_df"
+        ].choices = fill_helper.get_choices_for_protein_df_steps(run)
+
+        self.fields[
+            "grouping"
+        ].choices = fill_helper.get_choices_for_metadata_non_sample_columns(run)
 
         grouping = self.data.get("grouping", self.fields["grouping"].choices[0][0])
 
@@ -369,7 +317,54 @@
         if (
             "group1" in self.data
             and self.data["group1"] in run.steps.metadata_df[grouping].unique()
->>>>>>> c695159a
+        ):
+            self.fields["group2"].choices = [
+                (el, el)
+                for el in run.steps.metadata_df[grouping].unique()
+                if el != self.data["group1"]
+            ]
+        else:
+            self.fields["group2"].choices = reversed(
+                fill_helper.to_choices(run.steps.metadata_df[grouping].unique())
+            )
+
+
+class DifferentialExpressionMannWhitneyOnPTMForm(MethodForm):
+    is_dynamic = True
+
+    ptm_df = CustomChoiceField(choices=[], label="Step to use ptm data from")
+    multiple_testing_correction_method = CustomChoiceField(
+        choices=MultipleTestingCorrectionMethod,
+        label="Multiple testing correction",
+        initial=MultipleTestingCorrectionMethod.benjamini_hochberg,
+    )
+    alpha = CustomFloatField(
+        label="Error rate (alpha)", min_value=0, max_value=1, initial=0.05
+    )
+    grouping = CustomChoiceField(choices=[], label="Grouping from metadata")
+    group1 = CustomChoiceField(choices=[], label="Group 1")
+    group2 = CustomChoiceField(choices=[], label="Group 2")
+
+    def fill_form(self, run: Run) -> None:
+        self.fields["df"].choices = fill_helper.to_choices(
+            run.steps.get_instance_identifiers(PTMsPerSample, "ptm_df")
+        )
+
+        self.fields[
+            "grouping"
+        ].choices = fill_helper.get_choices_for_metadata_non_sample_columns(run)
+
+        grouping = self.data.get("grouping", self.fields["grouping"].choices[0][0])
+
+        # Set choices for group1 field based on selected grouping
+        self.fields["group1"].choices = fill_helper.to_choices(
+            run.steps.metadata_df[grouping].unique()
+        )
+
+        # Set choices for group2 field based on selected grouping and group1
+        if (
+            "group1" in self.data
+            and self.data["group1"] in run.steps.metadata_df[grouping].unique()
         ):
             self.fields["group2"].choices = [
                 (el, el)
@@ -1158,11 +1153,11 @@
         single_protein_peptides = run.steps.get_instance_identifiers(
             SelectPeptidesForProtein, "peptide_df"
         )
-        self.fields["peptide_df"].choices = fill_helper.to_choices(single_protein_peptides)
-
-        self.fields["peptide_df"].choices = fill_helper.get_choices(
-            run, "peptide_df"
-        )
+        self.fields["peptide_df"].choices = fill_helper.to_choices(
+            single_protein_peptides
+        )
+
+        self.fields["peptide_df"].choices = fill_helper.get_choices(run, "peptide_df")
 
         single_protein_peptides = run.steps.get_instance_identifiers(
             SelectPeptidesForProtein, "peptide_df"
@@ -1178,9 +1173,7 @@
     )
 
     def fill_form(self, run: Run) -> None:
-        self.fields["peptide_df"].choices = fill_helper.get_choices(
-            run, "peptide_df"
-        )
+        self.fields["peptide_df"].choices = fill_helper.get_choices(run, "peptide_df")
 
         single_protein_peptides = run.steps.get_instance_identifiers(
             SelectPeptidesForProtein, "peptide_df"
