from enum import Enum
<<<<<<< HEAD

from protzilla.run_v2 import Run
=======
>>>>>>> ae51eabf

from protzilla.run_v2 import Run
from .base import MethodForm
<<<<<<< HEAD
from .custom_fields import CustomNumberInput, CustomChoiceField, CustomFloatField, CustomCharField


class EmptyEnum(Enum):
    pass


class LogTransformationBaseType(Enum):
    LOG2 = "log2"
    LOG10 = "log10"


class SimpleImputerStrategyType(Enum):
    MEAN = "mean"
    MEDIAN = "median"
    MOST_FREQUENT = "most_frequent"


class ImputationByNormalDistributionSamplingStrategyType(Enum):
    PERPROTEIN = "perProtein"
    PERDATASET = "perDataset"
=======
from .custom_fields import CustomFloatField, CustomChoiceField
>>>>>>> ae51eabf


class ImputationMinPerProteinForm(MethodForm):
    shrinking_value = CustomFloatField(label="Shrinking value")

<<<<<<< HEAD

class FilterProteinsBySamplesMissingForm(MethodForm):
    percentage = CustomFloatField(label="Percentage of minimum non-missing samples per protein")


class FilterByProteinsCountForm(MethodForm):
    deviation_threshold = CustomFloatField(label="Number of standard deviations from the median")


class NormalisationByReferenceProteinForms(MethodForm):
    reference_protein = CustomCharField(label="A function to perform protein-intensity normalisation in reference to "
                                              "a selected protein on your dataframe. Normalises the data on the level "
                                              "of each sample. Divides each intensity by the intensity of the chosen "
                                              "reference protein in each sample. Samples where this value is zero "
                                              "will be removed and returned separately.A function to perform "
                                              "protein-intensity normalisation in reference to a selected protein on "
                                              "your dataframe. Normalises the data on the level of each sample. "
                                              "Divides each intensity by the intensity of the chosen reference "
                                              "protein in each sample. Samples where this value is zero will be "
                                              "removed and returned separately.")


class ImputationByMinPerDatasetForm(MethodForm):
    shrinking_value = CustomFloatField(
        label="A function to impute missing values for each protein by taking into account "
              "data from the entire dataframe. Sets missing value to the smallest measured "
              "value in the dataframe. The user can also assign a shrinking factor to take a "
              "fraction of that minimum value for imputation.")


class ImputationByMinPerProteinForm(MethodForm):
    shrinking_value = CustomFloatField(
        label="A function to impute missing values for each protein by taking into account data from each protein. "
              "Sets missing value to the smallest measured value for each protein column. The user can also assign a "
              "shrinking factor to take a fraction of that minimum value for imputation. CAVE: All proteins without "
              "any values will be filtered out.")


class ImputationByMinPerSampleForms(MethodForm):
    shrinking_value = CustomFloatField(
        label="Sets missing intensity values to the smallest measured value for each sample")


class FilterSamplesByProteinsMissingForm(MethodForm):
    percentage = CustomFloatField(label="Percentage of minimum non-missing proteins per sample")


class FilterSamplesByProteinIntensitiesSumForm(MethodForm):
    deviation_threshold = CustomFloatField(label="Number of standard deviations from the median:")


class OutlierDetectionByPCAForm(MethodForm):
    threshold = CustomFloatField(label="Threshold for number of standard deviations from the median:")
    number_of_components = CustomFloatField(label="Number of components")


class OutlierDetectionByLocalOutlierFactorForm(MethodForm):
    number_of_neighbors = CustomFloatField(label="Number of neighbours")


class OutlierDetectionByIsolationForestForm(MethodForm):
    n_estimators = CustomFloatField(label="Number of estimators")


class TransformationLogForm(MethodForm):
    log_base = CustomChoiceField(choices=LogTransformationBaseType, label="Log transformation base:")


class NormalisationByZScoreForm(MethodForm):
    pass


class NormalisationByTotalSumForm(MethodForm):
    pass


class NormalisationByMedianForm(MethodForm):
    percentile = CustomFloatField(label="Percentile for normalisation:")


class SimpleImputationPerProteinForm(MethodForm):
    strategy = CustomChoiceField(choices=SimpleImputerStrategyType, label="Strategy")


class ImputationByKNNForms(MethodForm):
    number_of_neighbours = CustomFloatField(label="Number of neighbours")


class ImputationByNormalDistributionSamplingForm(MethodForm):
    strategy = CustomChoiceField(choices=ImputationByNormalDistributionSamplingStrategyType, label="Strategy")
    down_shift = CustomFloatField(label="Downshift")
    scaling_factor = CustomFloatField(label="Scaling factor")


class FilterPeptidesByPEPThresholdForm(MethodForm):
    threshold = CustomFloatField(label="Threshold value for PEP")
    peptide_df = CustomChoiceField(choices=EmptyEnum, label="peptide_df")
=======
    def submit(self, run: Run):
        run.step_calculate(self.cleaned_data)


class ImputationGraphTypes(Enum):
    Boxplot = "Boxplot"
    Histogram = "Histogram"


class GroupBy(Enum):
    NoGrouping = "None"
    Sample = "Sample"
    ProteinID = "Protein ID"


class VisualTrasformations(Enum):
    linear = "linear"
    Log10 = "log10"


class GraphTypesImputedValues(Enum):
    Bar = "Bar chart"
    Pie = "Pie chart"


class ImputationMinPerProteinPlotForm(MethodForm):
    graph_type = CustomChoiceField(choices=ImputationGraphTypes, label="Graph type")

    group_by = CustomChoiceField(choices=GroupBy, label="Group by")

    visual_transformation = CustomChoiceField(
        VisualTrasformations, label="Visual transformation"
    )

    graph_type_quantities = CustomChoiceField(
        GraphTypesImputedValues, label="Graph type - quantity of imputed values"
    )
>>>>>>> ae51eabf
<|MERGE_RESOLUTION|>--- conflicted
+++ resolved
@@ -1,15 +1,9 @@
 from enum import Enum
-<<<<<<< HEAD
 
 from protzilla.run_v2 import Run
-=======
->>>>>>> ae51eabf
 
-from protzilla.run_v2 import Run
 from .base import MethodForm
-<<<<<<< HEAD
-from .custom_fields import CustomNumberInput, CustomChoiceField, CustomFloatField, CustomCharField
-
+from .custom_fields import CustomFloatField, CustomChoiceField, CustomChoiceField, CustomFloatField, CustomCharField
 
 class EmptyEnum(Enum):
     pass
@@ -29,15 +23,31 @@
 class ImputationByNormalDistributionSamplingStrategyType(Enum):
     PERPROTEIN = "perProtein"
     PERDATASET = "perDataset"
-=======
-from .custom_fields import CustomFloatField, CustomChoiceField
->>>>>>> ae51eabf
+
+class ImputationGraphTypes(Enum):
+    Boxplot = "Boxplot"
+    Histogram = "Histogram"
+
+
+class GroupBy(Enum):
+    NoGrouping = "None"
+    Sample = "Sample"
+    ProteinID = "Protein ID"
+
+
+class VisualTrasformations(Enum):
+    linear = "linear"
+    Log10 = "log10"
+
+
+class GraphTypesImputedValues(Enum):
+    Bar = "Bar chart"
+    Pie = "Pie chart"
 
 
 class ImputationMinPerProteinForm(MethodForm):
     shrinking_value = CustomFloatField(label="Shrinking value")
 
-<<<<<<< HEAD
 
 class FilterProteinsBySamplesMissingForm(MethodForm):
     percentage = CustomFloatField(label="Percentage of minimum non-missing samples per protein")
@@ -135,30 +145,6 @@
 class FilterPeptidesByPEPThresholdForm(MethodForm):
     threshold = CustomFloatField(label="Threshold value for PEP")
     peptide_df = CustomChoiceField(choices=EmptyEnum, label="peptide_df")
-=======
-    def submit(self, run: Run):
-        run.step_calculate(self.cleaned_data)
-
-
-class ImputationGraphTypes(Enum):
-    Boxplot = "Boxplot"
-    Histogram = "Histogram"
-
-
-class GroupBy(Enum):
-    NoGrouping = "None"
-    Sample = "Sample"
-    ProteinID = "Protein ID"
-
-
-class VisualTrasformations(Enum):
-    linear = "linear"
-    Log10 = "log10"
-
-
-class GraphTypesImputedValues(Enum):
-    Bar = "Bar chart"
-    Pie = "Pie chart"
 
 
 class ImputationMinPerProteinPlotForm(MethodForm):
@@ -173,4 +159,3 @@
     graph_type_quantities = CustomChoiceField(
         GraphTypesImputedValues, label="Graph type - quantity of imputed values"
     )
->>>>>>> ae51eabf
