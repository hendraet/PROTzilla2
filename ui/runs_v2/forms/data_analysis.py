--- conflicted
+++ resolved
@@ -3,16 +3,14 @@
 import fill_helper
 
 from protzilla.run_v2 import Run
+from protzilla.steps import Step
 
 from .base import MethodForm
 from .custom_fields import (
     CustomCharField,
     CustomChoiceField,
-<<<<<<< HEAD
     CustomFloatField,
     CustomNumberField,
-=======
->>>>>>> f689f18a
     CustomMultipleChoiceField,
     CustomNumberField,
 )
@@ -162,6 +160,7 @@
     log_base = CustomChoiceField(
         choices=LogBase,
         label="Base of the log transformation",
+        initial=LogBase.log2,
         required=False,
     )
 
@@ -190,6 +189,7 @@
     )
     multiple_testing_correction_method = CustomChoiceField(
         choices=MultipleTestingCorrectionMethod,
+        initial=MultipleTestingCorrectionMethod.benjamini_hochberg,
         label="Multiple testing correction",
     )
     alpha = CustomNumberField(
@@ -318,21 +318,6 @@
         label="Similarity", min_value=-1, max_value=999, step_size=1, initial=1
     )
 
-    def fill_form(self, run: Run) -> None:
-        # TODO why is there not input_df in self.data?
-        if "input_df" not in self.data or self.data["input_df"] == "Protein":
-            self.fields["protein_group"].choices = [
-                (el, el) for el in run.steps.protein_df["Protein ID"].unique()
-            ]
-        else:
-            self.fields["protein_group"].choices = [
-                (el, el) for el in run.steps.protein_df["Protein ID"].unique()
-            ]
-
-    @property
-    def is_dynamic(self) -> bool:
-        return True
-
 
 class PlotPrecisionRecallCurveForm(MethodForm):
     # Todo: Input
@@ -539,7 +524,8 @@
     )
     # TODO: Workflow_meta line 1763
     train_val_split = CustomNumberField(
-        label="Choose the size of the validation data set (you can either enter the absolute number of validation samples or a number between 0.0 and 1.0 to represent the percentage of validation samples)",
+        label="Choose the size of the validation data set (you can either enter the absolute number of validation "
+              "samples or a number between 0.0 and 1.0 to represent the percentage of validation samples)",
         initial=0.20,
     )
     # TODO: Workflow_meta line 1770
@@ -626,7 +612,8 @@
         initial=ClassificationValidationStrategy.k_fold,
     )
     train_val_split = CustomNumberField(
-        label="Choose the size of the validation data set (you can either enter the absolute number of validation samples or a number between 0.0 and 1.0 to represent the percentage of validation samples)",
+        label="Choose the size of the validation data set (you can either enter the absolute number of validation "
+              "samples or a number between 0.0 and 1.0 to represent the percentage of validation samples)",
         initial=0.20,
     )
     # TODO: Workflow_meta line 1973
@@ -742,7 +729,8 @@
         label="Dimension reduction of a dataframe using UMAP",
     )
     n_neighbors = CustomNumberField(
-        label="The size of local neighborhood (in terms of number of neighboring sample points) used for manifold approximation",
+        label="The size of local neighborhood (in terms of number of neighboring sample points) used for manifold "
+              "approximation",
         min_value=2,
         max_value=100,
         step_size=1,
@@ -778,7 +766,8 @@
     # TODO: workflow_meta line 2255 - 2263
     k = CustomNumberField(label="k-mer length", min_value=1, step_size=1, initial=5)
     allowed_mismatches = CustomNumberField(
-        label="Number of allowed mismatched amino acids per peptide. For many allowed mismatches, this can take a long time.",
+        label="Number of allowed mismatched amino acids per peptide. For many allowed mismatches, this can take a "
+              "long time.",
         min_value=0,
         step_size=1,
         initial=2,
