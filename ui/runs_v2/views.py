from pathlib import Path

import numpy as np
import pandas as pd
from django.http import HttpRequest, HttpResponseRedirect, JsonResponse
from django.shortcuts import render
from django.urls import reverse

from protzilla.run_helper import log_messages
from protzilla.run_v2 import Run, get_available_run_names
from protzilla.steps import StepFactory
from protzilla.utilities.utilities import get_memory_usage, name_to_title
from protzilla.workflow import get_available_workflow_names
from ui.runs_v2.fields import make_displayed_history, make_method_dropdown, make_sidebar
from ui.runs_v2.views_helper import display_messages

from .form_mapping import get_empty_form_by_method, get_filled_form_by_request

active_runs: dict[str, Run] = {}


def detail(request: HttpRequest, run_name: str):
    """
    Renders the details page of a specific run.
    For rendering a context dict is created that contains all the dynamic information
    that is needed to display the page. This wraps other methods that provide subparts
    for the page e.g. make_displayed_history() to show the history.

    :param request: the request object
    :type request: HttpRequest
    :param run_name: the name of the run
    :type run_name: str

    :return: the rendered details page
    :rtype: HttpResponse
    """
    if run_name not in active_runs:
        active_runs[run_name] = Run(run_name)
    run: Run = active_runs[run_name]

    # section, step, method = run.current_run_location()
    # end_of_run = not step

    if request.POST:
        method_form = get_filled_form_by_request(request, run)
        if method_form.is_valid():
            method_form.submit(run)
    else:
        method_form = get_empty_form_by_method(run.steps.current_step, run)

    description = run.steps.current_step.method_description

    log_messages(run.steps.current_step.messages)
    display_messages(run.current_messages, request)

    current_plots = []
    for plot in run.current_plots:
        if isinstance(plot, bytes):
            # Base64 encoded image
            current_plots.append(
                '<div class="row d-flex justify-content-center mb-4"><img src="data:image/png;base64, {}"></div>'.format(
                    plot.decode("utf-8")
                )
            )
        elif isinstance(plot, dict):
            if "plot_base64" in plot:
                current_plots.append(
                    '<div class="row d-flex justify-content-center mb-4"><img id="{}" src="data:image/png;base64, {}"></div>'.format(
                        plot["key"], plot["plot_base64"].decode("utf-8")
                    )
                )
            else:
                current_plots.append(None)
        else:
            current_plots.append(plot.to_html(include_plotlyjs=False, full_html=False))

    show_table = not run.current_outputs.is_empty and any(
        isinstance(v, pd.DataFrame) for _, v in run.current_outputs
    )

    show_protein_graph = (
        run.current_outputs
        and "graph_path" in run.current_outputs
        and run.current_outputs["graph_path"] is not None
        and Path(run.current_outputs["graph_path"]).exists()
    )

    return render(
        request,
        "runs_v2/details.html",
        context=dict(
            run_name=run_name,
            section=run.steps.current_step.section,
            step=run.steps.current_step,
            display_name=f"{name_to_title(run.steps.current_step.section)} - {name_to_title(run.steps.current_step.step)}",
            displayed_history=make_displayed_history(
                run
            ),  # TODO: make NewRun compatible
            method_dropdown=make_method_dropdown(
                run,
                run.steps.current_step.section,
                run.steps.current_step.step,
                run.steps.current_step.method,
            ),
            name_field="",
            current_plots=current_plots,
            results_exist=not run.steps.current_step.output.is_empty,
            show_back=run.steps.current_step_index > 0,
            show_plot_button=not run.steps.current_step.output.is_empty,
            sidebar=make_sidebar(request, run),
            last_step=run.steps.current_step_index == len(run.steps.all_steps) - 1,
            end_of_run=False,  # TODO?
            show_table=show_table,
            used_memory=get_memory_usage(),
            show_protein_graph=show_protein_graph,
            description=description,
            method_form=method_form,
            plot_form=None,
        ),
    )


def index(request: HttpRequest):
    """
    Renders the main index page of the PROTzilla application.

    :param request: the request object
    :type request: HttpRequest

    :return: the rendered index page
    :rtype: HttpResponse
    """
    return render(
        request,
        "runs_v2/index.html",
        context={
            "available_workflows": get_available_workflow_names(),
            "available_runs": get_available_run_names(),
        },
    )


# TODO: make NewRun compatible
def create(request: HttpRequest):
    """
    Creates a new run. The user is then redirected to the detail page of the run.

    :param request: the request object
    :type request: HttpRequest

    :return: the rendered details page of the new run
    :rtype: HttpResponse
    """
    run_name = request.POST["run_name"]
    run = Run(
        run_name,
        request.POST["workflow_config_name"],
        df_mode=request.POST["df_mode"],
    )
    active_runs[run_name] = run
    return HttpResponseRedirect(reverse("runs_v2:detail", args=(run_name,)))


def continue_(request: HttpRequest):
    """
    Continues an existing run. The user is redirected to the detail page of the run and
    can resume working on the run.

    :param request: the request object
    :type request: HttpRequest

    :return: the rendered details page of the run
    :rtype: HttpResponse
    """
    run_name = request.POST["run_name"]
    active_runs[run_name] = Run(run_name)

    return HttpResponseRedirect(reverse("runs_v2:detail", args=(run_name,)))


# this function is no longer used, as the Output instance of a step has a utility method not_empty
def results_exist(run: Run) -> bool:
    """
    Checks if the last step has produced valid results.

    :param run: the run to check

    :return: True if the results are valid, False otherwise
    """
    if run.section == "importing":
        return run.result_df is not None or (run.step == "plot" and run.plots)
    if run.section == "data_preprocessing":
        return run.result_df is not None or (run.step == "plot" and run.plots)
    if run.section == "data_analysis" or run.section == "data_integration":
        return run.calculated_method is not None or (run.step == "plot" and run.plots)
    return True


def next_(request, run_name):
    """
    Skips to and renders the next step/method of the run.

    :param request: the request object
    :type request: HttpRequest
    :param run_name: the name of the run
    :type run_name: str

    :return: the rendered detail page of the run with the next step/method
    :rtype: HttpResponse
    """
    run = active_runs[run_name]
    run.step_next()
    return HttpResponseRedirect(reverse("runs_v2:detail", args=(run_name,)))


def back(request, run_name):
    """
    Goes back to and renders the previous step/method of the run.

    :param request: the request object
    :type request: HttpRequest
    :param run_name: the name of the run
    :type run_name: str

    :return: the rendered detail page of the run with the previous step/method
    :rtype: HttpResponse
    """
    run = active_runs[run_name]
    run.step_previous()
    return HttpResponseRedirect(reverse("runs_v2:detail", args=(run_name,)))


def tables(request, run_name, index, key=None):
    if run_name not in active_runs:
        active_runs[run_name] = Run(run_name)
    run = active_runs[run_name]

    # TODO this will change with the update to df_mode
    # use current output when applicable (not yet in history)
    if False:  # or index < len(run.history.steps):
        history_step = run.history.steps[index]
        outputs = history_step.outputs
        section = history_step.section
        step = history_step.step
        method = history_step.method
        name = run.history.step_names[index]
    else:
        outputs = run.current_outputs
        section = run.current_step.section
        step = run.current_step.step
        method = run.current_step.method
        name = run.current_step.name

    options = []
    for k, value in outputs:
        if isinstance(value, pd.DataFrame) and k != key:
            options.append(k)

    if key is None and options:
        # choose an option if url without key is used
        return HttpResponseRedirect(
            reverse("runs_v2:tables", args=(run_name, index, options[0]))
        )

    return render(
        request,
        "runs_v2/tables.html",
        context=dict(
            run_name=run_name,
            index=index,
            # put key as first option to make selected
            options=[(opt, opt) for opt in [key] + options],
            key=key,
            section=section,
            step=step,
            method=method,
            name=name,
            clean_ids="clean-ids" if "clean-ids" in request.GET else "",
        ),
    )


<<<<<<< HEAD
def add(request: HttpRequest, run_name: str):
    """
    Adds a new method to the run. The method is added as the next step.

    :param request: the request object
    :type request: HttpRequest
    :param run_name: the name of the run
    :type run_name: str

    :return: the rendered detail page of the run, new method visible in sidebar
    :rtype: HttpResponse
    """
    run = active_runs[run_name]
    method = dict(request.POST)["method"][0]

    step = StepFactory.create_step(method)
    run.step_add(step)
    return HttpResponseRedirect(reverse("runs_v2:detail", args=(run_name,)))


def export_workflow(request, run_name):
    raise NotImplementedError("Exporting workflows is not yet implemented.")


def delete_step(request, run_name):
    raise NotImplementedError("Deleting steps is not yet implemented.")


def navigate(request, run_name):
    raise NotImplementedError("Navigating to specific steps is not yet implemented.")
=======
def tables_content(request, run_name, index, key):
    run = active_runs[run_name]
    # TODO this will change with df_mode implementation
    if False:  # index < len(run.history.steps):
        outputs = run.history.steps[index].outputs[key]
    else:
        outputs = run.current_outputs[key]
    out = outputs.replace(np.nan, None)

    if "clean-ids" in request.GET:
        for column in out.columns:
            if "protein" in column.lower():
                out[column] = out[column].map(
                    lambda group: ";".join(
                        unique_justseen(map(clean_uniprot_id, group.split(";")))
                    )
                )
    return JsonResponse(
        dict(columns=out.to_dict("split")["columns"], data=out.to_dict("split")["data"])
    )
>>>>>>> d1dcbd21
<|MERGE_RESOLUTION|>--- conflicted
+++ resolved
@@ -280,7 +280,6 @@
     )
 
 
-<<<<<<< HEAD
 def add(request: HttpRequest, run_name: str):
     """
     Adds a new method to the run. The method is added as the next step.
@@ -311,7 +310,8 @@
 
 def navigate(request, run_name):
     raise NotImplementedError("Navigating to specific steps is not yet implemented.")
-=======
+
+
 def tables_content(request, run_name, index, key):
     run = active_runs[run_name]
     # TODO this will change with df_mode implementation
@@ -331,5 +331,4 @@
                 )
     return JsonResponse(
         dict(columns=out.to_dict("split")["columns"], data=out.to_dict("split")["data"])
-    )
->>>>>>> d1dcbd21
+    )