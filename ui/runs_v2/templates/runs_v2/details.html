--- conflicted
+++ resolved
@@ -13,13 +13,10 @@
     <script src="https://unpkg.com/htmx.org@1.9.11" integrity="sha384-0gxUXCCR8yv9FM2b+U3FDbsKthCI66oH5IA9fHppQq9DDMHuMauqq1ZHBpJxQ0J0" crossorigin="anonymous"></script>
 
     {% include 'runs/dynamic_methods.html' %}
-<<<<<<< HEAD
-=======
     {# TODO 129 Better buttons for analysis and importing #}
     {#% if section == "data_preprocessing" %#}
     {#% include 'runs/form_buttons.html' with results_exist=results_exist %#}
     {#% endif %#}
->>>>>>> ae51eabf
     {% include 'runs/plot_width.html' with displayed_history=displayed_history %}
 
 {% endblock %}
@@ -157,8 +154,7 @@
                                             {{ plot_form }}
                                         </div>
                                     </fieldset>
-                                    <input type="submit" id="plot_parameters_submit" value="Plot" class="btn btn-grey"
-                                            {% if not show_plot_button %} disabled {% endif %}>
+                                    <input type="submit" id="plot_parameters_submit" value="Plot" class="btn btn-grey">
                                 </form>
                             </div>
                         {% else %}
@@ -177,9 +173,7 @@
                                             <input type="submit" value="Calculate" id="calculate_parameters_submit"
                                                    class="btn btn-red mr-auto">
                                             {% if section == "data_preprocessing" %}
-                                                <a href="{% url 'runs_v2:plot' run_name %}" id="plot_parameters_submit"
-                                                   class="btn btn-grey" {% if not show_plot_button %}
-                                                   disabled {% endif %}>Plot</a>
+                                                <a href="{% url 'runs_v2:plot' run_name %}" id="plot_parameters_submit" class="btn btn-grey">Plot</a>
                                             {% endif %}
                                             {% if show_table %}
                                                 <a href="{% url 'runs_v2:tables_nokey' run_name displayed_history|length %}"
